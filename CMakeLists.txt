### Cmake 2.4 lacks some cross-compiling features and fails on windows
cmake_minimum_required(VERSION 2.6)
project(Spring)

<<<<<<< HEAD
macro    (CheckMinCMakeVersion res_var major minor patch)
	SET(${res_var} FALSE)
	IF     (${CMAKE_MAJOR_VERSION} GREATER ${major})
		SET(${res_var} TRUE)
	ELSEIF (${CMAKE_MAJOR_VERSION} EQUAL ${major})
		IF     (${CMAKE_MINOR_VERSION} GREATER ${minor})
			SET(${res_var} TRUE)
		ELSEIF (${CMAKE_MINOR_VERSION} EQUAL ${minor})
			IF     (${CMAKE_PATCH_VERSION} GREATER ${patch})
				SET(${res_var} TRUE)
			ELSEIF (${CMAKE_PATCH_VERSION} EQUAL ${patch})
				SET(${res_var} TRUE)
			ENDIF  ()
		ENDIF  ()
	ENDIF  ()
endmacro (CheckMinCMakeVersion res_var major minor patch)

CheckMinCMakeVersion(CUSTOM_TARGET_SOURCES_SUPPORT 2 6 3)
IF     (NOT CUSTOM_TARGET_SOURCES_SUPPORT)
	MESSAGE(
		"warning: ADD_CUSTOM_TARGET() support for the SOURCES attribute "
		"was added in CMake 2.6.3, you are using CMake "
		"${CMAKE_MAJOR_VERSION}.${CMAKE_MINOR_VERSION}.${CMAKE_PATCH_VERSION}. "
		"Some parts of ${CMAKE_PROJECT_NAME} require this feature, "
		"and will consequently not be configured/built. "
		"You will get separate warnings for all parts that will not be built.")
ENDIF  ()

# This is needed, as CMake, or at least soem versions of it (eg. 2.8),
# falsely use the ".so" suffix unde Mac OS X for MODULE's
macro    (FixLibName targetName)
	IF    (UNIX)
		SET_TARGET_PROPERTIES(${targetName} PROPERTIES PREFIX "lib")
		IF    (APPLE)
			SET_TARGET_PROPERTIES(${targetName} PROPERTIES SUFFIX ".dylib")
		ENDIF (APPLE)
	ENDIF (UNIX)
endmacro (FixLibName targetName)

=======
>>>>>>> 7d51b5ff
LIST(APPEND CMAKE_MODULE_PATH "${CMAKE_CURRENT_SOURCE_DIR}/rts/build/cmake")

# includes rts/build/cmake/Util.cmake
INCLUDE(Util)

### Install path (relative to CMAKE_INSTALL_PREFIX)
if    (UNIX AND NOT MINGW)
	set (BINDIR  "bin"                CACHE STRING "Where to install binaries")
	set (LIBDIR  "lib"                CACHE STRING "Where to install libraries")
	set (MANDIR  "share/man"          CACHE STRING "Where to install man pages")
	set (DATADIR "share/games/spring" CACHE STRING "Where to install game content")

	set (APPLICATIONS_DIR "share/applications" CACHE STRING "Where to install desktop files")
	set (PIXMAPS_DIR "share/pixmaps" CACHE STRING "Where to install icons")
	set (MIME_DIR "share/mime"CACHE STRING "Where MIME definitions are located")
	set (STABS_DEBUG_SYMBOLS FALSE CACHE BOOL "Use stabs debug symbols (-stabs) instead of the GDB format (-gdb). This probably makes gdb and eg. addr2line work better with windows binaries (depends mainly on the tools version).")
else  (UNIX AND NOT MINGW)
	set (BINDIR  "." CACHE STRING "Where to install binaries")
	set (LIBDIR  "." CACHE STRING "Where to install libraries")
	set (DATADIR "." CACHE STRING "Where to install game content")

	set(MINGWLIBS ${CMAKE_SOURCE_DIR}/mingwlibs CACHE PATH "Location of the mingwlibs package")
	if    (NOT EXISTS "${MINGWLIBS}" OR NOT IS_DIRECTORY "${MINGWLIBS}")
		MESSAGE(FATAL_ERROR "MINGWLIBS is not a valid directory")
	endif (NOT EXISTS "${MINGWLIBS}" OR NOT IS_DIRECTORY "${MINGWLIBS}")
	include_directories(${MINGWLIBS}/include)
	set(CMAKE_LIBRARY_PATH ${MINGWLIBS}/dll)
	set(CMAKE_PREFIX_PATH ${MINGWLIBS})

	add_definitions(-D_WIN32_WINNT=0x500) ## win2k is minimum
	# some cross-compile fixes
	set (CMAKE_FIND_ROOT_PATH ${MINGWLIBS} ${CMAKE_FIND_ROOT_PATH})
	set (CMAKE_FIND_ROOT_PATH_MODE_LIBRARY ONLY)
	set (CMAKE_FIND_ROOT_PATH_MODE_INCLUDE ONLY)
	set (STABS_DEBUG_SYMBOLS FALSE CACHE BOOL "Use stabs debug symbols (-stabs) instead of the GDB format (-gdb). This probably makes gdb and eg. addr2line work better with windows binaries (depends mainly on the tools version).")
endif (UNIX AND NOT MINGW)

# In theory, it should be possible to set this to LIBDIR instead
# (next two are relative to CMAKE_INSTALL_PREFIX)
set (AI_LIBS_DIR "${DATADIR}"     CACHE STRING "Where to install Skirmish AI libraries")
set (AI_DATA_DIR "${AI_LIBS_DIR}" CACHE STRING "Where to install Skirmish AI additional files (eg. configuration)")
set (AI_TYPES    "ALL"            CACHE STRING "Which AI Interfaces (and Skirmish AIs using them) to build [ALL|NATIVE|JAVA|NONE]")

set(HEADLESS_SYSTEM FALSE CACHE BOOL "Compile for a headless system (default- and MT-spring will not be built!)")
SET(NO_SOUND FALSE CACHE BOOL "No sound output support")
if    (HEADLESS_SYSTEM AND NOT NO_SOUND)
	message(FATAL_ERROR "HEADLESS_SYSTEM requires NO_SOUND to be set!")
endif (HEADLESS_SYSTEM AND NOT NO_SOUND)

set(SYNCCHECK TRUE CACHE BOOL "Check sync during gameplay (Required for online play!)")
if    (SYNCCHECK)
	add_definitions(-DSYNCCHECK)
endif (SYNCCHECK)

if    (WIN32)
	set(NO_AVI FALSE CACHE BOOL "Disable in-game video recording")
	if    (NOT NO_AVI)
		add_definitions(-DAVI_CAPTURING)
	endif (NOT NO_AVI)
	set(WINDOWS_CONSOLE FALSE CACHE BOOL "Show a visible cmd.exe with stdout when spring runs")
	if    (NOT WINDOWS_CONSOLE)
		set(CMAKE_CXX_FLAGS "${CMAKE_CXX_FLAGS} -mwindows")
	endif (NOT WINDOWS_CONSOLE)
endif (WIN32)

set(BUILTIN_DATADIRS "")
if    (NOT MINGW)
	set (SPRING_DATADIR CACHE STRING "Path to game content (in addition to /etc/spring/datadir)")
	set (SPRING_DATADIR_INTERNAL "")
	if    (SPRING_DATADIR)
		set (SPRING_DATADIR_INTERNAL "${SPRING_DATADIR}${PATH_DELIM_T}")
	endif (SPRING_DATADIR)
	if    (CMAKE_INSTALL_PREFIX)
		set (SPRING_DATADIR_INTERNAL "${SPRING_DATADIR_INTERNAL}${CMAKE_INSTALL_PREFIX}${PATH_SEP_T}${DATADIR}")
	endif (CMAKE_INSTALL_PREFIX)
	set(BUILTIN_DATADIRS "${SPRING_DATADIR_INTERNAL}")
endif (NOT MINGW)
if    (NOT "${AI_LIBS_DIR}" STREQUAL "${DATADIR}")
	# If the AI library dir is not the same as the normal data dir,
	# add it to the internal list of data dirs
	set(BUILTIN_DATADIRS "${BUILTIN_DATADIRS}${PATH_DELIM_T}${CMAKE_INSTALL_PREFIX}${PATH_SEP_T}${AI_LIBS_DIR}")
endif (NOT "${AI_LIBS_DIR}" STREQUAL "${DATADIR}")
if    (NOT "${AI_DATA_DIR}" STREQUAL "${DATADIR}" AND NOT "${AI_DATA_DIR}" STREQUAL "${AI_LIBS_DIR}")
	# If the AI data dir is not the same as the normal data dir
	# nor the AI library dir, add it to the internal list of data dirs
	set(BUILTIN_DATADIRS "${BUILTIN_DATADIRS}${PATH_DELIM_T}${CMAKE_INSTALL_PREFIX}${PATH_SEP_T}${AI_DATA_DIR}")
endif (NOT "${AI_DATA_DIR}" STREQUAL "${DATADIR}" AND NOT "${AI_DATA_DIR}" STREQUAL "${AI_LIBS_DIR}")
add_definitions(-DSPRING_DATADIR="${BUILTIN_DATADIRS}")

set (CUSTOM_COMPILER_DEFINITIONS "" CACHE STRING "Custom flags can be defined here")
if    (CUSTOM_COMPILER_DEFINITIONS)
	add_definitions(${CUSTOM_COMPILER_DEFINITIONS})
endif (CUSTOM_COMPILER_DEFINITIONS)

if    (MINGW)
	set(SDL_INCLUDE_DIR "${MINGWLIBS}/include/SDL")
endif (MINGW)
if    (WIN32)
	FIND_PACKAGE(Windres)
endif (WIN32)

FIND_PACKAGE(Boost 1.35.0 COMPONENTS thread regex program_options system signals REQUIRED)
INCLUDE_DIRECTORIES(${Boost_INCLUDE_DIR})

FIND_PACKAGE(Devil REQUIRED)

### mingwlibs
if     (MINGW)
	set(CMAKE_SHARED_LIBRARY_PREFIX "")
	set(CMAKE_SHARED_MODULE_PREFIX "")
elseif (UNIX)
	# unix specifics
else   (UNIX)
	# mac
	FIND_LIBRARY(COREFOUNDATION_LIBRARY CoreFoundation)
	INCLUDE_DIRECTORIES("${COREFOUNDATION_LIBRARY}/Headers")
endif  (MINGW)

### Compiler flags and defines based on build type
INCLUDE(TestCXXFlags)
if    (CMAKE_SIZEOF_VOID_P EQUAL 8)
	message (STATUS "Building Spring for 64bit environment")
	set (MARCH_FLAG CACHE STRING "CPU optimization (use i686 for generic optimization)")
else  (CMAKE_SIZEOF_VOID_P EQUAL 8)
	message (STATUS "Building Spring for 32bit environment")
	set (MARCH_FLAG "i686" CACHE STRING "CPU optimization (use i686 for generic optimization)")
endif (CMAKE_SIZEOF_VOID_P EQUAL 8)

if    ($ENV{CXX} MATCHES "icpc")
	# intel C/C++ compiler fix; it does not support these flags:
	# "-march -mfpmath -msse -ggdb"
	set(CMAKE_CXX_FLAGS "${CMAKE_CXX_FLAGS} -axK") # SSE1
	set(CXX_FLAGS_DEBUG_ADDITIONAL "-g -debug full")
else  ($ENV{CXX} MATCHES "icpc")
	if    (MARCH_FLAG)
		set (CMAKE_CXX_FLAGS "${CMAKE_CXX_FLAGS} -march=${MARCH_FLAG}")
	endif (MARCH_FLAG)
	set(CMAKE_CXX_FLAGS "${CMAKE_CXX_FLAGS} ${SSE_FLAGS}") # SSE1
	if    (MINGW)
		set(CMAKE_CXX_FLAGS "${CMAKE_CXX_FLAGS} -mthreads")
	endif (MINGW)

	set(CXX_FLAGS_DEBUG_ADDITIONAL "")
endif ($ENV{CXX} MATCHES "icpc")

set(SIGNAL_NANS FALSE CACHE BOOL "Enable NaN-Signalling")
if (SIGNAL_NANS)
	set(CMAKE_CXX_FLAGS "${CMAKE_CXX_FLAGS} -fsignaling-nans")
endif(SIGNAL_NANS)

# set the default build type
if    (NOT CMAKE_BUILD_TYPE)
	SET(CMAKE_BUILD_TYPE RELWITHDEBINFO CACHE STRING
		"Choose the type of build, options are: RELWITHDEBINFO DEBUG DEBUG2 DEBUG3 RELEASE PROFILE"
		FORCE)
endif (NOT CMAKE_BUILD_TYPE)

# This would produce the maximum on warnings
#set(DEBUG_WARNINGS "-Wall -Wconversion")
# This should produce a sane ammount of warnings
set(DEBUG_WARNINGS "-Wall -Wno-sign-compare")
set(CMAKE_CXX_FLAGS "${CMAKE_CXX_FLAGS} -fsingle-precision-constant -frounding-math")
set(CMAKE_CXX_FLAGS "${CMAKE_CXX_FLAGS} ${IEEE_FP_FLAG} -pipe -fno-strict-aliasing ${VISIBILITY_HIDDEN} ${VISIBILITY_INLINES_HIDDEN}")
add_definitions(-DSTREFLOP_SSE) # would break AI compiling, but is undefined in ./AI/CMakeLists.txt
if (UNIX)
	set(CMAKE_CXX_FLAGS "${CMAKE_CXX_FLAGS} -pthread")
endif (UNIX)
set(CMAKE_CXX_FLAGS_DEBUG           "${CXX_FLAGS_DEBUG_ADDITIONAL} -O1 ${DEBUG_WARNINGS} -DDEBUG -D_DEBUG -DNO_CATCH_EXCEPTIONS")
set(CMAKE_CXX_FLAGS_DEBUG2          "${CXX_FLAGS_DEBUG_ADDITIONAL} -O0 ${DEBUG_WARNINGS} -DDEBUG -D_DEBUG -DNO_CATCH_EXCEPTIONS")
set(CMAKE_CXX_FLAGS_DEBUG3          "${CXX_FLAGS_DEBUG_ADDITIONAL} -O0 ${DEBUG_WARNINGS} -DDEBUG -D_DEBUG -DNO_CATCH_EXCEPTIONS")
set(CMAKE_CXX_FLAGS_RELWITHDEBINFO "${CXX_FLAGS_DEBUG_ADDITIONAL} -O2 -DNDEBUG")
set(CMAKE_CXX_FLAGS_RELEASE         "-O2 -DNDEBUG")
set(CMAKE_CXX_FLAGS_PROFILE         "-O2 -pg ${DEBUG_WARNINGS} -DNDEBUG")
set(CMAKE_MODULE_LINKER_FLAGS_PROFILE "-pg")
set(CMAKE_SHARED_LINKER_FLAGS_PROFILE "-pg")
if (STABS_DEBUG_SYMBOLS)
	set(CMAKE_CXX_FLAGS_DEBUG           "${CMAKE_CXX_FLAGS_DEBUG}  -gstabs")
	set(CMAKE_CXX_FLAGS_DEBUG2          "${CMAKE_CXX_FLAGS_DEBUG2} -gstabs")
	set(CMAKE_CXX_FLAGS_DEBUG3          "${CMAKE_CXX_FLAGS_DEBUG3} -gstabs")
	set(CMAKE_CXX_FLAGS_RELWITHDEBINFO "${CMAKE_CXX_FLAGS_RELWITHDEBINFO} -gstabs")
else  (STABS_DEBUG_SYMBOLS)
	set(CMAKE_CXX_FLAGS_DEBUG           "${CMAKE_CXX_FLAGS_DEBUG}  -ggdb1")
	set(CMAKE_CXX_FLAGS_DEBUG2          "${CMAKE_CXX_FLAGS_DEBUG2} -ggdb2")
	set(CMAKE_CXX_FLAGS_DEBUG3          "${CMAKE_CXX_FLAGS_DEBUG3} -ggdb3")
	set(CMAKE_CXX_FLAGS_RELWITHDEBINFO "${CMAKE_CXX_FLAGS_RELWITHDEBINFO} -g")
endif (STABS_DEBUG_SYMBOLS)

if     (MINGW)
	set (CMAKE_EXE_LINKER_FLAGS "-Wl,--enable-auto-import")
endif  (MINGW)

### Where the other CMakeLists.txt are
Add_Subdirectory(rts)
if    (NOT "${AI_TYPES}" STREQUAL "NONE")
	Add_Subdirectory(AI)
endif (NOT "${AI_TYPES}" STREQUAL "NONE")

# additional tools
Add_Subdirectory(tools)

# required for man pages (optional) and base files (mandatory)
FIND_PACKAGE(7zip REQUIRED)

# man pages
Add_Subdirectory(doc)

### Handle game content
### - Pack base-files
### - Install base-files
### - Install freedesktop stuff
### - Install mingw DLLs
Add_Subdirectory(cont)
<|MERGE_RESOLUTION|>--- conflicted
+++ resolved
@@ -2,23 +2,10 @@
 cmake_minimum_required(VERSION 2.6)
 project(Spring)
 
-<<<<<<< HEAD
-macro    (CheckMinCMakeVersion res_var major minor patch)
-	SET(${res_var} FALSE)
-	IF     (${CMAKE_MAJOR_VERSION} GREATER ${major})
-		SET(${res_var} TRUE)
-	ELSEIF (${CMAKE_MAJOR_VERSION} EQUAL ${major})
-		IF     (${CMAKE_MINOR_VERSION} GREATER ${minor})
-			SET(${res_var} TRUE)
-		ELSEIF (${CMAKE_MINOR_VERSION} EQUAL ${minor})
-			IF     (${CMAKE_PATCH_VERSION} GREATER ${patch})
-				SET(${res_var} TRUE)
-			ELSEIF (${CMAKE_PATCH_VERSION} EQUAL ${patch})
-				SET(${res_var} TRUE)
-			ENDIF  ()
-		ENDIF  ()
-	ENDIF  ()
-endmacro (CheckMinCMakeVersion res_var major minor patch)
+LIST(APPEND CMAKE_MODULE_PATH "${CMAKE_CURRENT_SOURCE_DIR}/rts/build/cmake")
+
+# includes rts/build/cmake/Util.cmake
+INCLUDE(Util)
 
 CheckMinCMakeVersion(CUSTOM_TARGET_SOURCES_SUPPORT 2 6 3)
 IF     (NOT CUSTOM_TARGET_SOURCES_SUPPORT)
@@ -30,24 +17,6 @@
 		"and will consequently not be configured/built. "
 		"You will get separate warnings for all parts that will not be built.")
 ENDIF  ()
-
-# This is needed, as CMake, or at least soem versions of it (eg. 2.8),
-# falsely use the ".so" suffix unde Mac OS X for MODULE's
-macro    (FixLibName targetName)
-	IF    (UNIX)
-		SET_TARGET_PROPERTIES(${targetName} PROPERTIES PREFIX "lib")
-		IF    (APPLE)
-			SET_TARGET_PROPERTIES(${targetName} PROPERTIES SUFFIX ".dylib")
-		ENDIF (APPLE)
-	ENDIF (UNIX)
-endmacro (FixLibName targetName)
-
-=======
->>>>>>> 7d51b5ff
-LIST(APPEND CMAKE_MODULE_PATH "${CMAKE_CURRENT_SOURCE_DIR}/rts/build/cmake")
-
-# includes rts/build/cmake/Util.cmake
-INCLUDE(Util)
 
 ### Install path (relative to CMAKE_INSTALL_PREFIX)
 if    (UNIX AND NOT MINGW)
