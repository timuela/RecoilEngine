--- conflicted
+++ resolved
@@ -105,18 +105,6 @@
 
 void CGlobalUnsynced::PostInit() {
 	supportNPOTs = GLEW_ARB_texture_non_power_of_two;
-<<<<<<< HEAD
-
-	{
-		std::string vendor = std::string((char*) glGetString(GL_VENDOR));
-		StringToLowerInPlace(vendor);
-		haveATI = (vendor.find("ati ") != string::npos);
-
-		if (haveATI) {
-			std::string renderer = std::string((char*) glGetString(GL_RENDERER));
-			StringToLowerInPlace(renderer);
-			supportNPOTs = (renderer.find(" x") == string::npos && renderer.find(" 9") == string::npos); //! x-series doesn't support NPOTs (but hd-series does)
-=======
 	haveARB = GLEW_ARB_vertex_program && GLEW_ARB_fragment_program;
 	haveGLSL = !!GLEW_VERSION_2_0;
 
@@ -128,7 +116,6 @@
 			std::string renderer = StringToLower(std::string((char*) glGetString(GL_RENDERER)));
 			//! x-series doesn't support NPOTs (but hd-series does)
 			supportNPOTs = (renderer.find(" x") == std::string::npos && renderer.find(" 9") == std::string::npos);
->>>>>>> 9bb1ba93
 		}
 	}
 
@@ -147,10 +134,7 @@
 
 
 
-<<<<<<< HEAD
-=======
 
->>>>>>> 9bb1ba93
 /**
  * @return unsynced random integer
  *
