// SyncTracer.cpp: implementation of the CSyncTracer class.
//
//////////////////////////////////////////////////////////////////////

#include "StdAfx.h"
#include "SyncTracer.h"
#include <stdio.h>
#include "LogOutput.h"
#include "mmgr.h"

//////////////////////////////////////////////////////////////////////
// Construction/Destruction
//////////////////////////////////////////////////////////////////////

CSyncTracer tracefile;

bool CSyncTracer::init()
{
#ifdef TRACE_SYNC
	if (logfile == 0) {
		char c[100];
		if (gu)
			sprintf(c, "trace%i.log", gu->myTeam);
		else
			sprintf(c, "trace_early.log");
<<<<<<< HEAD
		logfile = SAFE_NEW std::ofstream(c);
=======
		logfile = new std::ofstream(c);
>>>>>>> 7943d188
		logOutput.Print("Sync trace log: %s\n", c);
	}
#endif
	return logfile != 0;
}

CSyncTracer::CSyncTracer()
{
	file = 0;
	logfile = 0;
	nowActive = 0;
	firstActive = 0;
}

CSyncTracer::~CSyncTracer()
{
#ifdef TRACE_SYNC
	delete file;
	delete logfile;
#endif
}

void CSyncTracer::Commit()
{
#ifdef TRACE_SYNC
	if(file == 0){
		char c[100];
		if (gu)
			sprintf(c, "trace%i.log", gu->myTeam);
		else
			sprintf(c, "trace_early.log");
<<<<<<< HEAD
		file = SAFE_NEW std::ofstream(c);
=======
		file = new std::ofstream(c);
>>>>>>> 7943d188
	}
#endif

	if (!file)
		return;

	(*file) << traces[firstActive].c_str();
	while(nowActive!=firstActive){
		firstActive++;
		if(firstActive==10)
			firstActive=0;
		(*file) << traces[firstActive].c_str();
	}
	traces[nowActive]="";
}

void CSyncTracer::NewInterval()
{
	nowActive++;
	if(nowActive==10)
		nowActive=0;
	traces[nowActive]="";
}

void CSyncTracer::DeleteInterval()
{
	if(firstActive!=nowActive)
		firstActive++;
	if(firstActive==10)
		firstActive=0;
}

CSyncTracer& CSyncTracer::operator<<(const char* c)
{
	traces[nowActive]+=c;
	if (init()) (*logfile) << c;
	return *this;
}

CSyncTracer& CSyncTracer::operator<<(const int i)
{
	char t[20];
	sprintf(t,"%d",i);
	traces[nowActive]+=t;
	if (init()) (*logfile) << i;
	return *this;
}

CSyncTracer& CSyncTracer::operator<<(const unsigned i)
{
	char t[20];
	sprintf(t,"%d",i);
	traces[nowActive]+=t;
	if (init()) (*logfile) << i;
	return *this;
}

CSyncTracer& CSyncTracer::operator<<(const float f)
{
	char t[50];
	sprintf(t,"%f",f);
	traces[nowActive]+=t;
	if (init()) (*logfile) << f;
	return *this;
}
<|MERGE_RESOLUTION|>--- conflicted
+++ resolved
@@ -23,11 +23,7 @@
 			sprintf(c, "trace%i.log", gu->myTeam);
 		else
 			sprintf(c, "trace_early.log");
-<<<<<<< HEAD
-		logfile = SAFE_NEW std::ofstream(c);
-=======
 		logfile = new std::ofstream(c);
->>>>>>> 7943d188
 		logOutput.Print("Sync trace log: %s\n", c);
 	}
 #endif
@@ -59,11 +55,7 @@
 			sprintf(c, "trace%i.log", gu->myTeam);
 		else
 			sprintf(c, "trace_early.log");
-<<<<<<< HEAD
-		file = SAFE_NEW std::ofstream(c);
-=======
 		file = new std::ofstream(c);
->>>>>>> 7943d188
 	}
 #endif
 
