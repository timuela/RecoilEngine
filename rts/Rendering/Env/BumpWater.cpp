--- conflicted
+++ resolved
@@ -353,11 +353,7 @@
 
 	if (dynWaves) {
 		//! SETUP DYNAMIC WAVES
-<<<<<<< HEAD
-		tileOffsets = SAFE_NEW unsigned char[mapInfo->water.numTiles * mapInfo->water.numTiles];
-=======
 		tileOffsets = new unsigned char[mapInfo->water.numTiles * mapInfo->water.numTiles];
->>>>>>> 7943d188
 
 		normalTexture2 = normalTexture;
 		glBindTexture(GL_TEXTURE_2D, normalTexture2);
@@ -653,11 +649,7 @@
 	}
 
 	if(coastmap == NULL) {
-<<<<<<< HEAD
-		coastmap = SAFE_NEW GLfloat[gs->mapx*gs->mapy*4];
-=======
 		coastmap = new GLfloat[gs->mapx*gs->mapy*4];
->>>>>>> 7943d188
 		usedPBO = false;
 	}
 
