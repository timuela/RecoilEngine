/* This file is part of the Spring engine (GPL v2 or later), see LICENSE.html */

#ifndef _AISCOMMANDS_H
#define	_AISCOMMANDS_H

// IMPORTANT NOTE: external systems parse this file,
// so DO NOT CHANGE the style and format it uses without
// major though in advance, and deliberation with hoijui!

#include "aidefines.h"

#ifdef	__cplusplus
extern "C" {
#endif

#define COMMAND_TO_ID_ENGINE -1

/**
 * Commands are used for all activities that change game state,
 * in spring terms: synced events
 * Activities that leave the game state as it is (-> unsynced events)
 * are handled through function pointers in SSkirmishAICallback.h.
 *
 * Each command type can be identified through a unique ID,
 * which we call command topic.
 * Commands are usually sent from AIs to the engine,
 * but there are plans for the future to allow AI -> AI command scheduling.
 *
 * Note: Do NOT change the values assigned to these topics in enum CommandTopic,
 * as this would be bad for inter-version compatibility.
 * You should always append new command topics at the end of this list,
 * adjust NUM_CMD_TOPICS and add the struct in AIINTERFACE_COMMANDS_ABI_VERSION.
 *
 * @see SSkirmishAICallback.handleCommand()
 */
enum CommandTopic {
	COMMAND_NULL                                  =  0,
	COMMAND_DRAWER_POINT_ADD                      =  1,
	COMMAND_DRAWER_LINE_ADD                       =  2,
	COMMAND_DRAWER_POINT_REMOVE                   =  3,
	COMMAND_SEND_START_POS                        =  4,
	COMMAND_CHEATS_SET_MY_HANDICAP                =  5,
	COMMAND_SEND_TEXT_MESSAGE                     =  6,
	COMMAND_SET_LAST_POS_MESSAGE                  =  7,
	COMMAND_SEND_RESOURCES                        =  8,
	COMMAND_SEND_UNITS                            =  9,
	COMMAND_UNUSED_0                              = 10, // unused
	COMMAND_UNUSED_1                              = 11, // unused
	COMMAND_GROUP_CREATE                          = 12, // unused
	COMMAND_GROUP_ERASE                           = 13, // unused
	COMMAND_GROUP_ADD_UNIT                        = 14, // unused
	COMMAND_GROUP_REMOVE_UNIT                     = 15, // unused
	COMMAND_PATH_INIT                             = 16,
	COMMAND_PATH_GET_APPROXIMATE_LENGTH           = 17,
	COMMAND_PATH_GET_NEXT_WAYPOINT                = 18,
	COMMAND_PATH_FREE                             = 19,
	COMMAND_CHEATS_GIVE_ME_RESOURCE               = 20,
	COMMAND_CALL_LUA_RULES                        = 21,
	COMMAND_DRAWER_ADD_NOTIFICATION               = 22,
	COMMAND_DRAWER_DRAW_UNIT                      = 23,
	COMMAND_DRAWER_PATH_START                     = 24,
	COMMAND_DRAWER_PATH_FINISH                    = 25,
	COMMAND_DRAWER_PATH_DRAW_LINE                 = 26,
	COMMAND_DRAWER_PATH_DRAW_LINE_AND_ICON        = 27,
	COMMAND_DRAWER_PATH_DRAW_ICON_AT_LAST_POS     = 28,
	COMMAND_DRAWER_PATH_BREAK                     = 29,
	COMMAND_DRAWER_PATH_RESTART                   = 30,
	COMMAND_DRAWER_FIGURE_CREATE_SPLINE           = 31,
	COMMAND_DRAWER_FIGURE_CREATE_LINE             = 32,
	COMMAND_DRAWER_FIGURE_SET_COLOR               = 33,
	COMMAND_DRAWER_FIGURE_DELETE                  = 34,
	COMMAND_UNIT_BUILD                            = 35,
	COMMAND_UNIT_STOP                             = 36,
	COMMAND_UNIT_WAIT                             = 37,
	COMMAND_UNIT_WAIT_TIME                        = 38,
	COMMAND_UNIT_WAIT_DEATH                       = 39,
	COMMAND_UNIT_WAIT_SQUAD                       = 40,
	COMMAND_UNIT_WAIT_GATHER                      = 41,
	COMMAND_UNIT_MOVE                             = 42,
	COMMAND_UNIT_PATROL                           = 43,
	COMMAND_UNIT_FIGHT                            = 44,
	COMMAND_UNIT_ATTACK                           = 45,
	COMMAND_UNIT_ATTACK_AREA                      = 46,
	COMMAND_UNIT_GUARD                            = 47,
	COMMAND_UNIT_AI_SELECT                        = 48,
	COMMAND_UNIT_GROUP_ADD                        = 49,
	COMMAND_UNIT_GROUP_CLEAR                      = 50,
	COMMAND_UNIT_REPAIR                           = 51,
	COMMAND_UNIT_SET_FIRE_STATE                   = 52,
	COMMAND_UNIT_SET_MOVE_STATE                   = 53,
	COMMAND_UNIT_SET_BASE                         = 54,
	COMMAND_UNIT_SELF_DESTROY                     = 55,
	COMMAND_UNIT_SET_WANTED_MAX_SPEED             = 56,
	COMMAND_UNIT_LOAD_UNITS                       = 57,
	COMMAND_UNIT_LOAD_UNITS_AREA                  = 58,
	COMMAND_UNIT_LOAD_ONTO                        = 59,
	COMMAND_UNIT_UNLOAD_UNITS_AREA                = 60,
	COMMAND_UNIT_UNLOAD_UNIT                      = 61,
	COMMAND_UNIT_SET_ON_OFF                       = 62,
	COMMAND_UNIT_RECLAIM_UNIT                     = 63,
	COMMAND_UNIT_RECLAIM_AREA                     = 64,
	COMMAND_UNIT_CLOAK                            = 65,
	COMMAND_UNIT_STOCKPILE                        = 66,
	COMMAND_UNIT_D_GUN                            = 67,
	COMMAND_UNIT_D_GUN_POS                        = 68,
	COMMAND_UNIT_RESTORE_AREA                     = 69,
	COMMAND_UNIT_SET_REPEAT                       = 70,
	COMMAND_UNIT_SET_TRAJECTORY                   = 71,
	COMMAND_UNIT_RESURRECT                        = 72,
	COMMAND_UNIT_RESURRECT_AREA                   = 73,
	COMMAND_UNIT_CAPTURE                          = 74,
	COMMAND_UNIT_CAPTURE_AREA                     = 75,
	COMMAND_UNIT_SET_AUTO_REPAIR_LEVEL            = 76,
	COMMAND_UNIT_SET_IDLE_MODE                    = 77,
	COMMAND_UNIT_CUSTOM                           = 78,
	COMMAND_CHEATS_GIVE_ME_NEW_UNIT               = 79,
	COMMAND_TRACE_RAY                             = 80,
	COMMAND_PAUSE                                 = 81,
	COMMAND_UNIT_RECLAIM_FEATURE                  = 82,
//const int COMMAND_UNIT_ATTACK_POS
//const int COMMAND_UNIT_INSERT
//const int COMMAND_UNIT_REMOVE
//const int COMMAND_UNIT_ATTACK_AREA
//const int COMMAND_UNIT_ATTACK_LOOPBACK
//const int COMMAND_UNIT_GROUP_SELECT
//const int COMMAND_UNIT_INTERNAL
<<<<<<< HEAD
	COMMAND_DEBUG_GRAPHDRAWER_SET_POS             = 83,
	COMMAND_DEBUG_GRAPHDRAWER_SET_SIZE            = 84,
	COMMAND_DEBUG_GRAPHDRAWER_LINE_ADD_POINT      = 85,
	COMMAND_DEBUG_GRAPHDRAWER_LINE_DELETE_POINTS  = 86,
	COMMAND_DEBUG_GRAPHDRAWER_LINE_SET_COLOR      = 87,
	COMMAND_DEBUG_GRAPHDRAWER_LINE_SET_LABEL      = 88,
};
const int NUM_CMD_TOPICS                          = 89;
=======
	COMMAND_DEBUG_DRAWER_ADD_GRAPH_POINT           = 82,
	COMMAND_DEBUG_DRAWER_DELETE_GRAPH_POINTS       = 83,
	COMMAND_DEBUG_DRAWER_SET_GRAPH_POS             = 84,
	COMMAND_DEBUG_DRAWER_SET_GRAPH_SIZE            = 85,
	COMMAND_DEBUG_DRAWER_SET_GRAPH_LINE_COLOR      = 86,
	COMMAND_DEBUG_DRAWER_SET_GRAPH_LINE_LABEL      = 87,

	COMMAND_DEBUG_DRAWER_ADD_OVERLAY_TEXTURE       = 88,
	COMMAND_DEBUG_DRAWER_UPDATE_OVERLAY_TEXTURE    = 89,
	COMMAND_DEBUG_DRAWER_DEL_OVERLAY_TEXTURE       = 90,
	COMMAND_DEBUG_DRAWER_SET_OVERLAY_TEXTURE_POS   = 91,
	COMMAND_DEBUG_DRAWER_SET_OVERLAY_TEXTURE_SIZE  = 92,
	COMMAND_DEBUG_DRAWER_SET_OVERLAY_TEXTURE_LABEL = 93,
};

const unsigned int NUM_CMD_TOPICS = 94;
>>>>>>> 4e902cc1


/**
 * These are used in all S*UnitCommand's,
 * in their options field, which is used as a bitfield.
 * This allows to enable special modes of commands,
 * which may be command specific.
 * For example (one you all know):
 * if (SBuildUnitCommand.options & UNIT_COMMAND_OPTION_SHIFT_KEY != 0)
 * then: add to unit command queue, instead of replacing it
 *
 */
enum UnitCommandOptions {
	UNIT_COMMAND_OPTION_DONT_REPEAT       = (1 << 3), //   8
	UNIT_COMMAND_OPTION_RIGHT_MOUSE_KEY   = (1 << 4), //  16
	UNIT_COMMAND_OPTION_SHIFT_KEY         = (1 << 5), //  32
	UNIT_COMMAND_OPTION_CONTROL_KEY       = (1 << 6), //  64
	UNIT_COMMAND_OPTION_ALT_KEY           = (1 << 7), // 128
};


#define UNIT_COMMAND_BUILD_NO_FACING -1


#define AIINTERFACE_COMMANDS_ABI_VERSION     ( \
		  sizeof(struct SSetMyHandicapCheatCommand) \
		+ sizeof(struct SGiveMeResourceCheatCommand) \
		+ sizeof(struct SGiveMeNewUnitCheatCommand) \
		+ sizeof(struct SSendTextMessageCommand) \
		+ sizeof(struct SSetLastPosMessageCommand) \
		+ sizeof(struct SSendResourcesCommand) \
		+ sizeof(struct SSendUnitsCommand) \
		+ sizeof(struct SCreateGroupCommand) \
		+ sizeof(struct SEraseGroupCommand) \
		+ sizeof(struct SInitPathCommand) \
		+ sizeof(struct SGetApproximateLengthPathCommand) \
		+ sizeof(struct SGetNextWaypointPathCommand) \
		+ sizeof(struct SFreePathCommand) \
		+ sizeof(struct SCallLuaRulesCommand) \
		+ sizeof(struct SSendStartPosCommand) \
		+ sizeof(struct SAddNotificationDrawerCommand) \
		+ sizeof(struct SAddPointDrawCommand) \
		+ sizeof(struct SRemovePointDrawCommand) \
		+ sizeof(struct SAddLineDrawCommand) \
		+ sizeof(struct SStartPathDrawerCommand) \
		+ sizeof(struct SFinishPathDrawerCommand) \
		+ sizeof(struct SDrawLinePathDrawerCommand) \
		+ sizeof(struct SDrawLineAndIconPathDrawerCommand) \
		+ sizeof(struct SDrawIconAtLastPosPathDrawerCommand) \
		+ sizeof(struct SBreakPathDrawerCommand) \
		+ sizeof(struct SRestartPathDrawerCommand) \
		+ sizeof(struct SCreateSplineFigureDrawerCommand) \
		+ sizeof(struct SCreateLineFigureDrawerCommand) \
		+ sizeof(struct SSetColorFigureDrawerCommand) \
		+ sizeof(struct SDeleteFigureDrawerCommand) \
		+ sizeof(struct SDrawUnitDrawerCommand) \
		+ sizeof(struct SBuildUnitCommand) \
		+ sizeof(struct SStopUnitCommand) \
		+ sizeof(struct SWaitUnitCommand) \
		+ sizeof(struct STimeWaitUnitCommand) \
		+ sizeof(struct SDeathWaitUnitCommand) \
		+ sizeof(struct SSquadWaitUnitCommand) \
		+ sizeof(struct SGatherWaitUnitCommand) \
		+ sizeof(struct SMoveUnitCommand) \
		+ sizeof(struct SPatrolUnitCommand) \
		+ sizeof(struct SFightUnitCommand) \
		+ sizeof(struct SAttackUnitCommand) \
		+ sizeof(struct SAttackAreaUnitCommand) \
		+ sizeof(struct SGuardUnitCommand) \
		+ sizeof(struct SAiSelectUnitCommand) \
		+ sizeof(struct SGroupAddUnitCommand) \
		+ sizeof(struct SGroupClearUnitCommand) \
		+ sizeof(struct SRepairUnitCommand) \
		+ sizeof(struct SSetFireStateUnitCommand) \
		+ sizeof(struct SSetMoveStateUnitCommand) \
		+ sizeof(struct SSetBaseUnitCommand) \
		+ sizeof(struct SSelfDestroyUnitCommand) \
		+ sizeof(struct SSetWantedMaxSpeedUnitCommand) \
		+ sizeof(struct SLoadUnitsUnitCommand) \
		+ sizeof(struct SLoadUnitsAreaUnitCommand) \
		+ sizeof(struct SLoadOntoUnitCommand) \
		+ sizeof(struct SUnloadUnitCommand) \
		+ sizeof(struct SUnloadUnitsAreaUnitCommand) \
		+ sizeof(struct SSetOnOffUnitCommand) \
		+ sizeof(struct SReclaimUnitUnitCommand) \
		+ sizeof(struct SReclaimAreaUnitCommand) \
		+ sizeof(struct SCloakUnitCommand) \
		+ sizeof(struct SStockpileUnitCommand) \
		+ sizeof(struct SDGunUnitCommand) \
		+ sizeof(struct SDGunPosUnitCommand) \
		+ sizeof(struct SRestoreAreaUnitCommand) \
		+ sizeof(struct SSetRepeatUnitCommand) \
		+ sizeof(struct SSetTrajectoryUnitCommand) \
		+ sizeof(struct SResurrectUnitCommand) \
		+ sizeof(struct SResurrectAreaUnitCommand) \
		+ sizeof(struct SCaptureUnitCommand) \
		+ sizeof(struct SCaptureAreaUnitCommand) \
		+ sizeof(struct SSetAutoRepairLevelUnitCommand) \
		+ sizeof(struct SSetIdleModeUnitCommand) \
		+ sizeof(struct SCustomUnitCommand) \
		+ sizeof(struct STraceRayCommand) \
		+ sizeof(struct SPauseCommand) \
<<<<<<< HEAD
		+ sizeof(struct SReclaimFeatureUnitCommand) \
		+ sizeof(struct SSetPositionGraphDrawerDebugCommand) \
		+ sizeof(struct SSetSizeGraphDrawerDebugCommand) \
		+ sizeof(struct SAddPointLineGraphDrawerDebugCommand) \
		+ sizeof(struct SDeletePointsLineGraphDrawerDebugCommand) \
		+ sizeof(struct SSetColorLineGraphDrawerDebugCommand) \
		+ sizeof(struct SSetLabelLineGraphDrawerDebugCommand) \
=======
		+ sizeof(struct SDebugDrawerAddGraphPointCommand) \
		+ sizeof(struct SDebugDrawerDeleteGraphPointsCommand) \
		+ sizeof(struct SDebugDrawerSetGraphPositionCommand) \
		+ sizeof(struct SDebugDrawerSetGraphSizeCommand) \
		+ sizeof(struct SDebugDrawerSetGraphLineColorCommand) \
		+ sizeof(struct SDebugDrawerSetGraphLineLabelCommand) \
		+ sizeof(struct SDebugDrawerAddOverlayTextureCommand) \
		+ sizeof(struct SDebugDrawerUpdateOverlayTextureCommand) \
		+ sizeof(struct SDebugDrawerDelOverlayTextureCommand) \
		+ sizeof(struct SDebugDrawerSetOverlayTexturePosCommand) \
		+ sizeof(struct SDebugDrawerSetOverlayTextureSizeCommand) \
		+ sizeof(struct SDebugDrawerSetOverlayTextureLabelCommand) \
>>>>>>> 4e902cc1
		)

/**
 * This function has the same effect as setting a handicap value
 * in the GameSetup script (currently gives a bonus on collected
 * resources)
 */
struct SSetMyHandicapCheatCommand {
	float handicap;
}; // COMMAND_CHEATS_SET_MY_HANDICAP Cheats_setMyHandicap

/**
 * The AI team receives the specified amount of units of the specified resource.
 */
struct SGiveMeResourceCheatCommand {
	int resourceId;
	float amount;
}; // COMMAND_CHEATS_GIVE_ME_RESOURCE Cheats_giveMeResource REF:resourceId->Resource

/**
 * Creates a new unit with the selected name at pos,
 * and returns its unit ID in ret_newUnitId.
 */
struct SGiveMeNewUnitCheatCommand {
	int unitDefId;
	float* pos_posF3;
	int ret_newUnitId;
}; // COMMAND_CHEATS_GIVE_ME_NEW_UNIT Cheats_giveMeUnit REF:unitDefId->UnitDef REF:ret_newUnitId->Unit

/**
 * @brief Sends a chat/text message to other players.
 * This text will also end up in infolog.txt.
 */
struct SSendTextMessageCommand {
	const char* text;
	int zone;
}; // COMMAND_SEND_TEXT_MESSAGE Game_sendTextMessage

/**
 * Assigns a map location to the last text message sent by the AI.
 */
struct SSetLastPosMessageCommand {
	float* pos_posF3;
}; // COMMAND_SET_LAST_POS_MESSAGE Game_setLastMessagePosition

/**
 * Give <amount> units of resource <resourceId> to team <receivingTeam>.
 * - the amount is capped to the AI team's resource levels
 * - does not check for alliance with <receivingTeam>
 * - LuaRules might not allow resource transfers, AI's must verify the deduction
 */
struct SSendResourcesCommand {
	int resourceId;
	float amount;
	int receivingTeamId;
	bool ret_isExecuted;
}; // COMMAND_SEND_RESOURCES Economy_sendResource REF:resourceId->Resource REF:receivingTeamId->Team

/**
 * Give units specified by <unitIds> to team <receivingTeam>.
 * <ret_sentUnits> represents how many actually were transferred.
 * Make sure this always matches the size of <unitIds> you passed in.
 * If it does not, then some unitId's were filtered out.
 * - does not check for alliance with <receivingTeam>
 * - AI's should check each unit if it is still under control of their
 *   team after the transaction via UnitTaken() and UnitGiven(), since
 *   LuaRules might block part of it
 */
struct SSendUnitsCommand {
	int* unitIds;
	int unitIds_size;
	int receivingTeamId;
	int ret_sentUnits;
}; // COMMAND_SEND_UNITS Economy_sendUnits REF:MULTI:unitIds->Unit REF:receivingTeamId->Team

/// Creates a group and returns the id it was given, returns -1 on failure
struct SCreateGroupCommand {
	int ret_groupId;
}; // COMMAND_GROUP_CREATE Group_create REF:ret_groupId->Group STATIC

/// Erases a specified group
struct SEraseGroupCommand {
	int groupId;
}; // COMMAND_GROUP_ERASE Group_erase REF:groupId->Group

/**
 * The following functions allow the AI to use the built-in path-finder.
 *
 * - call InitPath and you get a pathid back
 * - use this to call GetNextWaypoint to get subsequent waypoints,
 *   the waypoints are centered on 8*8 squares
 * - note that the pathfinder calculates the waypoints as needed,
 *   so do not retrieve them until they are needed
 * - the waypoint's x and z coordinates are returned in x and z,
 *   while y is used for error codes:
 *   y >= 0: worked ok
 *   y = -2: still thinking, call again
 *   y = -1: end of path reached or path is invalid
 */
struct SInitPathCommand {
	float* start_posF3;
	float* end_posF3;
	int pathType;
	int ret_pathId;
}; // COMMAND_PATH_INIT Pathing_initPath REF:ret_pathId->Path

/**
 * Returns the approximate path cost between two points
 * This needs to calculate the complete path, so it is somewhat expensive.
 *
 * NOTE: currently disabled, always returns 0
 */
struct SGetApproximateLengthPathCommand {
	float* start_posF3;
	float* end_posF3;
	int pathType;
	int ret_approximatePathLength;
}; // COMMAND_PATH_GET_APPROXIMATE_LENGTH Pathing_getApproximateLength

struct SGetNextWaypointPathCommand {
	int pathId;
	float* ret_nextWaypoint_posF3_out;
}; // COMMAND_PATH_GET_NEXT_WAYPOINT Pathing_getNextWaypoint REF:pathId->Path

struct SFreePathCommand {
	int pathId;
}; // COMMAND_PATH_FREE Pathing_freePath REF:pathId->Path

struct SCallLuaRulesCommand {
	/// Can be setup to NULL to skip passing in a string
	const char* data;
	/// If this is less than 0, the data size is calculated using strlen()
	int inSize;
	int* outSize;
	/// this is subject to lua garbage collection, copy it if you wish to continue using it
	const char* ret_outData;
}; // COMMAND_CALL_LUA_RULES Lua_callRules

struct SSendStartPosCommand {
	bool ready;
	/// on this position, only x and z matter
	float* pos_posF3;
}; // COMMAND_SEND_START_POS Game_sendStartPosition

struct SAddNotificationDrawerCommand {
	/// on this position, only x and z matter
	float* pos_posF3;
	short* color_colorS3;
	short alpha;
}; // COMMAND_DRAWER_ADD_NOTIFICATION Map_Drawer_addNotification

struct SAddPointDrawCommand {
	/// on this position, only x and z matter
	float* pos_posF3;
	/// create this text on pos in my team color
	const char* label;
}; // COMMAND_DRAWER_POINT_ADD Map_Drawer_addPoint

struct SRemovePointDrawCommand {
	/// remove map points and lines near this point (100 distance)
	float* pos_posF3;
}; // COMMAND_DRAWER_POINT_REMOVE Map_Drawer_deletePointsAndLines

struct SAddLineDrawCommand {
	/// draw line from this pos
	float* posFrom_posF3;
	/// to this pos, again only x and z matter
	float* posTo_posF3;
}; // COMMAND_DRAWER_LINE_ADD Map_Drawer_addLine

struct SStartPathDrawerCommand {
	float* pos_posF3;
	short* color_colorS3;
	short alpha;
}; // COMMAND_DRAWER_PATH_START Map_Drawer_PathDrawer_start

struct SFinishPathDrawerCommand {
// TODO: FIXME: commands should not be empty, add a useless var if needed
}; // COMMAND_DRAWER_PATH_FINISH Map_Drawer_PathDrawer_finish

struct SDrawLinePathDrawerCommand {
	float* endPos_posF3;
	short* color_colorS3;
	short alpha;
}; // COMMAND_DRAWER_PATH_DRAW_LINE Map_Drawer_PathDrawer_drawLine

struct SDrawLineAndIconPathDrawerCommand {
	int cmdId;
	float* endPos_posF3;
	short* color_colorS3;
	short alpha;
}; // COMMAND_DRAWER_PATH_DRAW_LINE_AND_ICON Map_Drawer_PathDrawer_drawLineAndCommandIcon REF:cmdId->Command

struct SDrawIconAtLastPosPathDrawerCommand {
	int cmdId;
}; // COMMAND_DRAWER_PATH_DRAW_ICON_AT_LAST_POS Map_Drawer_PathDrawer_drawIcon REF:cmdId->Command

struct SBreakPathDrawerCommand {
	float* endPos_posF3;
	short* color_colorS3;
	short alpha;
}; // COMMAND_DRAWER_PATH_BREAK Map_Drawer_PathDrawer_suspend

struct SRestartPathDrawerCommand {
	bool sameColor;
}; // COMMAND_DRAWER_PATH_RESTART Map_Drawer_PathDrawer_restart


/**
 * @brief Creates a cubic Bezier spline figure
 * Creates a cubic Bezier spline figure from pos1 to pos4, with control points pos2 and pos3.
 *
 * - Each figure is part of a figure group
 * - When creating figures, use 0 as <figureGroupId> to create a new figure group.
 *   The id of this figure group is returned in <ret_newFigureGroupId>
 * - <lifeTime> specifies how many frames a figure should live before being auto-removed;
 *   0 means no removal
 * - <arrow> == true means that the figure will get an arrow at the end
 */
struct SCreateSplineFigureDrawerCommand {
	float* pos1_posF3;
	float* pos2_posF3;
	float* pos3_posF3;
	float* pos4_posF3;
	float width;
	/// true: means that the figure will get an arrow at the end
	bool arrow;
	/// how many frames a figure should live before being autoremoved, 0 means no removal
	int lifeTime;
	/// use 0 to get a new group
	int figureGroupId;
	/// the new group
	int ret_newFigureGroupId;
}; // COMMAND_DRAWER_FIGURE_CREATE_SPLINE Map_Drawer_Figure_drawSpline REF:figureGroupId->FigureGroup REF:ret_newFigureGroupId->FigureGroup

/**
 * @brief Creates a straight line
 * Creates a straight line from pos1 to pos2.
 *
 * - Each figure is part of a figure group
 * - When creating figures, use 0 as <figureGroupId> to create a new figure group.
 *   The id of this figure group is returned in <ret_newFigureGroupId>
 * @param lifeTime specifies how many frames a figure should live before being auto-removed;
 *                 0 means no removal
 * @param arrow true means that the figure will get an arrow at the end
 */
struct SCreateLineFigureDrawerCommand {
	float* pos1_posF3;
	float* pos2_posF3;
	float width;
	/// true: means that the figure will get an arrow at the end
	bool arrow;
	/// how many frames a figure should live before being autoremoved, 0 means no removal
	int lifeTime;
	/// use 0 to get a new group
	int figureGroupId;
	/// the new group
	int ret_newFigureGroupId;
}; // COMMAND_DRAWER_FIGURE_CREATE_LINE Map_Drawer_Figure_drawLine REF:figureGroupId->FigureGroup REF:ret_newFigureGroupId->FigureGroup

/**
 * Sets the color used to draw all lines of figures in a figure group.
 */
struct SSetColorFigureDrawerCommand {
	int figureGroupId;
	/// (x, y, z) -> (red, green, blue)
	short* color_colorS3;
	short alpha;
}; // COMMAND_DRAWER_FIGURE_SET_COLOR Map_Drawer_Figure_setColor REF:figureGroupId->FigureGroup

/**
 * Removes a figure group, which means it will not be drawn anymore.
 */
struct SDeleteFigureDrawerCommand {
	int figureGroupId;
}; // COMMAND_DRAWER_FIGURE_DELETE Map_Drawer_Figure_delete REF:figureGroupId->FigureGroup

/**
 * This function allows you to draw units onto the map.
 * - they only show up on the local player's screen
 * - they will be drawn in the "standard pose" (as if before any COB scripts are run)
 */
struct SDrawUnitDrawerCommand {
	int toDrawUnitDefId;
	float* pos_posF3;
	/// in radians
	float rotation;
	/// specifies how many frames a figure should live before being auto-removed; 0 means no removal
	int lifeTime;
	/// teamId affects the color of the unit
	int teamId;
	bool transparent;
	bool drawBorder;
	int facing;
}; // COMMAND_DRAWER_DRAW_UNIT Map_Drawer_drawUnit REF:toDrawUnitDefId->UnitDef



struct SBuildUnitCommand {
	int unitId;
	int groupId;
	/// see enum UnitCommandOptions
	short options;
	/**
	 * At which frame the command will time-out and consequently be removed,
	 * if execution of it has not yet begun.
	 * Can only be set locally, is not sent over the network, and is used
	 * for temporary orders.
	 * default: MAX_INT (-> do not time-out)
	 * example: currentFrame + 15
	 */
	int timeOut;

	int toBuildUnitDefId;
	float* buildPos_posF3;
	/// set it to UNIT_COMMAND_BUILD_NO_FACING, if you do not want to specify a certain facing
	int facing;
}; // COMMAND_UNIT_BUILD Unit_build REF:toBuildUnitDefId->UnitDef

struct SStopUnitCommand {
	int unitId;
	int groupId;
	/// see enum UnitCommandOptions
	short options;
	/**
	 * At which frame the command will time-out and consequently be removed,
	 * if execution of it has not yet begun.
	 * Can only be set locally, is not sent over the network, and is used
	 * for temporary orders.
	 * default: MAX_INT (-> do not time-out)
	 * example: currentFrame + 15
	 */
	int timeOut;
}; // COMMAND_UNIT_STOP Unit_stop

//struct SInsertUnitCommand {
//	int unitId;
//	int groupId;
//	short options; // see enum UnitCommandOptions
//	int timeOut; // command execution-time in ?seconds?
//};
//
//struct SRemoveUnitCommand {
//	int unitId;
//	int groupId;
//	short options; // see enum UnitCommandOptions
//	int timeOut; // command execution-time in ?seconds?
//};

struct SWaitUnitCommand {
	int unitId;
	int groupId;
	/// see enum UnitCommandOptions
	short options;
	/**
	 * At which frame the command will time-out and consequently be removed,
	 * if execution of it has not yet begun.
	 * Can only be set locally, is not sent over the network, and is used
	 * for temporary orders.
	 * default: MAX_INT (-> do not time-out)
	 * example: currentFrame + 15
	 */
	int timeOut;
}; // COMMAND_UNIT_WAIT Unit_wait

struct STimeWaitUnitCommand {
	int unitId;
	int groupId;
	/// see enum UnitCommandOptions
	short options;
	/**
	 * At which frame the command will time-out and consequently be removed,
	 * if execution of it has not yet begun.
	 * Can only be set locally, is not sent over the network, and is used
	 * for temporary orders.
	 * default: MAX_INT (-> do not time-out)
	 * example: currentFrame + 15
	 */
	int timeOut;

	/// the time in seconds to wait
	int time;
}; // COMMAND_UNIT_WAIT_TIME Unit_waitFor

/**
 * Wait until an other unit is dead, units will not wait on themselves.
 * Example:
 * A group of aircrafts waits for an enemy's anti-air defenses to die,
 * before passing over their ruins to attack.
 */
struct SDeathWaitUnitCommand {
	int unitId;
	int groupId;
	/// see enum UnitCommandOptions
	short options;
	/**
	 * At which frame the command will time-out and consequently be removed,
	 * if execution of it has not yet begun.
	 * Can only be set locally, is not sent over the network, and is used
	 * for temporary orders.
	 * default: MAX_INT (-> do not time-out)
	 * example: currentFrame + 15
	 */
	int timeOut;

	/// wait until this unit is dead
	int toDieUnitId;
}; // COMMAND_UNIT_WAIT_DEATH Unit_waitForDeathOf REF:toDieUnitId->Unit

/**
 * Wait for a specific ammount of units.
 * Usually used with factories, but does work on groups without a factory too.
 * Example:
 * Pick a factory and give it a rallypoint, then add a SquadWait command
 * with the number of units you want in your squads.
 * Units will wait at the initial rally point until enough of them
 * have arrived to make up a squad, then they will continue along their queue.
 */
struct SSquadWaitUnitCommand {
	int unitId;
	int groupId;
	/// see enum UnitCommandOptions
	short options;
	/**
	 * At which frame the command will time-out and consequently be removed,
	 * if execution of it has not yet begun.
	 * Can only be set locally, is not sent over the network, and is used
	 * for temporary orders.
	 * default: MAX_INT (-> do not time-out)
	 * example: currentFrame + 15
	 */
	int timeOut;

	int numUnits;
}; // COMMAND_UNIT_WAIT_SQUAD Unit_waitForSquadSize

/**
 * Wait for the arrival of all units included in the command.
 * Only makes sense for a group of units.
 * Use it after a movement command of some sort (move / fight).
 * Units will wait until all members of the GatherWait command have arrived
 * at their destinations before continuing.
 */
struct SGatherWaitUnitCommand {
	int unitId;
	int groupId;
	/// see enum UnitCommandOptions
	short options;
	/**
	 * At which frame the command will time-out and consequently be removed,
	 * if execution of it has not yet begun.
	 * Can only be set locally, is not sent over the network, and is used
	 * for temporary orders.
	 * default: MAX_INT (-> do not time-out)
	 * example: currentFrame + 15
	 */
	int timeOut;
}; // COMMAND_UNIT_WAIT_GATHER Unit_waitForAll

struct SMoveUnitCommand {
	int unitId;
	int groupId;
	/// see enum UnitCommandOptions
	short options;
	/**
	 * At which frame the command will time-out and consequently be removed,
	 * if execution of it has not yet begun.
	 * Can only be set locally, is not sent over the network, and is used
	 * for temporary orders.
	 * default: MAX_INT (-> do not time-out)
	 * example: currentFrame + 15
	 */
	int timeOut;

	float* toPos_posF3;
}; // COMMAND_UNIT_MOVE Unit_moveTo

struct SPatrolUnitCommand {
	int unitId;
	int groupId;
	/// see enum UnitCommandOptions
	short options;
	/**
	 * At which frame the command will time-out and consequently be removed,
	 * if execution of it has not yet begun.
	 * Can only be set locally, is not sent over the network, and is used
	 * for temporary orders.
	 * default: MAX_INT (-> do not time-out)
	 * example: currentFrame + 15
	 */
	int timeOut;

	float* toPos_posF3;
}; // COMMAND_UNIT_PATROL Unit_patrolTo

struct SFightUnitCommand {
	int unitId;
	int groupId;
	/// see enum UnitCommandOptions
	short options;
	/**
	 * At which frame the command will time-out and consequently be removed,
	 * if execution of it has not yet begun.
	 * Can only be set locally, is not sent over the network, and is used
	 * for temporary orders.
	 * default: MAX_INT (-> do not time-out)
	 * example: currentFrame + 15
	 */
	int timeOut;

	float* toPos_posF3;
}; // COMMAND_UNIT_FIGHT Unit_fight

struct SAttackUnitCommand {
	int unitId;
	int groupId;
	/// see enum UnitCommandOptions
	short options;
	/**
	 * At which frame the command will time-out and consequently be removed,
	 * if execution of it has not yet begun.
	 * Can only be set locally, is not sent over the network, and is used
	 * for temporary orders.
	 * default: MAX_INT (-> do not time-out)
	 * example: currentFrame + 15
	 */
	int timeOut;

	int toAttackUnitId;
}; // COMMAND_UNIT_ATTACK Unit_attack REF:toAttackUnitId->Unit

//	struct SAttackPosUnitCommand {

struct SAttackAreaUnitCommand {
	int unitId;
	int groupId;
	/// see enum UnitCommandOptions
	short options;
	/**
	 * At which frame the command will time-out and consequently be removed,
	 * if execution of it has not yet begun.
	 * Can only be set locally, is not sent over the network, and is used
	 * for temporary orders.
	 * default: MAX_INT (-> do not time-out)
	 * example: currentFrame + 15
	 */
	int timeOut;

	float* toAttackPos_posF3;
	float radius;
}; // COMMAND_UNIT_ATTACK_AREA Unit_attackArea

//struct SAttackAreaUnitCommand {
//	int unitId;
//	int groupId;
//	/// see enum UnitCommandOptions
//	short options;
//	int timeOut;
//};

struct SGuardUnitCommand {
	int unitId;
	int groupId;
	/// see enum UnitCommandOptions
	short options;
	/**
	 * At which frame the command will time-out and consequently be removed,
	 * if execution of it has not yet begun.
	 * Can only be set locally, is not sent over the network, and is used
	 * for temporary orders.
	 * default: MAX_INT (-> do not time-out)
	 * example: currentFrame + 15
	 */
	int timeOut;

	int toGuardUnitId;
}; // COMMAND_UNIT_GUARD Unit_guard REF:toGuardUnitId->Unit

// TODO: docu (is it usefull at all?)
struct SAiSelectUnitCommand {
	int unitId;
	int groupId;
	/// see enum UnitCommandOptions
	short options;
	/**
	 * At which frame the command will time-out and consequently be removed,
	 * if execution of it has not yet begun.
	 * Can only be set locally, is not sent over the network, and is used
	 * for temporary orders.
	 * default: MAX_INT (-> do not time-out)
	 * example: currentFrame + 15
	 */
	int timeOut;
}; // COMMAND_UNIT_AI_SELECT Unit_aiSelect

//struct SGroupSelectUnitCommand {
//	int unitId;
//	int groupId;
//	/// see enum UnitCommandOptions
//	short options;
//	int timeOut;
//};

struct SGroupAddUnitCommand {
	int unitId;
	int groupId;
	/// see enum UnitCommandOptions
	short options;
	/**
	 * At which frame the command will time-out and consequently be removed,
	 * if execution of it has not yet begun.
	 * Can only be set locally, is not sent over the network, and is used
	 * for temporary orders.
	 * default: MAX_INT (-> do not time-out)
	 * example: currentFrame + 15
	 */
	int timeOut;

	int toGroupId;
}; // COMMAND_UNIT_GROUP_ADD Unit_addToGroup REF:toGroupId->Group

struct SGroupClearUnitCommand {
	int unitId;
	int groupId;
	/// see enum UnitCommandOptions
	short options;
	/**
	 * At which frame the command will time-out and consequently be removed,
	 * if execution of it has not yet begun.
	 * Can only be set locally, is not sent over the network, and is used
	 * for temporary orders.
	 * default: MAX_INT (-> do not time-out)
	 * example: currentFrame + 15
	 */
	int timeOut;
}; // COMMAND_UNIT_GROUP_CLEAR Unit_removeFromGroup

struct SRepairUnitCommand {
	int unitId;
	int groupId;
	/// see enum UnitCommandOptions
	short options;
	/**
	 * At which frame the command will time-out and consequently be removed,
	 * if execution of it has not yet begun.
	 * Can only be set locally, is not sent over the network, and is used
	 * for temporary orders.
	 * default: MAX_INT (-> do not time-out)
	 * example: currentFrame + 15
	 */
	int timeOut;

	int toRepairUnitId;
}; // COMMAND_UNIT_REPAIR Unit_repair REF:toRepairUnitId->Unit

struct SSetFireStateUnitCommand {
	int unitId;
	int groupId;
	/// see enum UnitCommandOptions
	short options;
	/**
	 * At which frame the command will time-out and consequently be removed,
	 * if execution of it has not yet begun.
	 * Can only be set locally, is not sent over the network, and is used
	 * for temporary orders.
	 * default: MAX_INT (-> do not time-out)
	 * example: currentFrame + 15
	 */
	int timeOut;

	/// can be: 0=hold fire, 1=return fire, 2=fire at will
	int fireState;
}; // COMMAND_UNIT_SET_FIRE_STATE Unit_setFireState

struct SSetMoveStateUnitCommand {
	int unitId;
	int groupId;
	/// see enum UnitCommandOptions
	short options;
	/**
	 * At which frame the command will time-out and consequently be removed,
	 * if execution of it has not yet begun.
	 * Can only be set locally, is not sent over the network, and is used
	 * for temporary orders.
	 * default: MAX_INT (-> do not time-out)
	 * example: currentFrame + 15
	 */
	int timeOut;

	/// 0=hold pos, 1=maneuvre, 2=roam
	int moveState;
}; // COMMAND_UNIT_SET_MOVE_STATE Unit_setMoveState

struct SSetBaseUnitCommand {
	int unitId;
	int groupId;
	/// see enum UnitCommandOptions
	short options;
	/**
	 * At which frame the command will time-out and consequently be removed,
	 * if execution of it has not yet begun.
	 * Can only be set locally, is not sent over the network, and is used
	 * for temporary orders.
	 * default: MAX_INT (-> do not time-out)
	 * example: currentFrame + 15
	 */
	int timeOut;

	float* basePos_posF3;
}; // COMMAND_UNIT_SET_BASE Unit_setBase

//struct SInternalUnitCommand {
//	int unitId;
//	int groupId;
//	/// see enum UnitCommandOptions
//	short options;
//	int timeOut;
//};

struct SSelfDestroyUnitCommand {
	int unitId;
	int groupId;
	/// see enum UnitCommandOptions
	short options;
	/**
	 * At which frame the command will time-out and consequently be removed,
	 * if execution of it has not yet begun.
	 * Can only be set locally, is not sent over the network, and is used
	 * for temporary orders.
	 * default: MAX_INT (-> do not time-out)
	 * example: currentFrame + 15
	 */
	int timeOut;
}; // COMMAND_UNIT_SELF_DESTROY Unit_selfDestruct

struct SSetWantedMaxSpeedUnitCommand {
	int unitId;
	int groupId;
	/// see enum UnitCommandOptions
	short options;
	/**
	 * At which frame the command will time-out and consequently be removed,
	 * if execution of it has not yet begun.
	 * Can only be set locally, is not sent over the network, and is used
	 * for temporary orders.
	 * default: MAX_INT (-> do not time-out)
	 * example: currentFrame + 15
	 */
	int timeOut;

	float wantedMaxSpeed;
}; // COMMAND_UNIT_SET_WANTED_MAX_SPEED Unit_setWantedMaxSpeed

struct SLoadUnitsUnitCommand {
	int unitId;
	int groupId;
	/// see enum UnitCommandOptions
	short options;
	int timeOut; // command execution-time in ?milli-seconds?

	int* toLoadUnitIds;
	int toLoadUnitIds_size;
}; // COMMAND_UNIT_LOAD_UNITS Unit_loadUnits REF:MULTI:toLoadUnitIds->Unit

struct SLoadUnitsAreaUnitCommand {
	int unitId;
	int groupId;
	/// see enum UnitCommandOptions
	short options;
	/**
	 * At which frame the command will time-out and consequently be removed,
	 * if execution of it has not yet begun.
	 * Can only be set locally, is not sent over the network, and is used
	 * for temporary orders.
	 * default: MAX_INT (-> do not time-out)
	 * example: currentFrame + 15
	 */
	int timeOut;

	float* pos_posF3;
	float radius;
}; // COMMAND_UNIT_LOAD_UNITS_AREA Unit_loadUnitsInArea

struct SLoadOntoUnitCommand {
	int unitId;
	int groupId;
	/// see enum UnitCommandOptions
	short options;
	/**
	 * At which frame the command will time-out and consequently be removed,
	 * if execution of it has not yet begun.
	 * Can only be set locally, is not sent over the network, and is used
	 * for temporary orders.
	 * default: MAX_INT (-> do not time-out)
	 * example: currentFrame + 15
	 */
	int timeOut;

	int transporterUnitId;
}; // COMMAND_UNIT_LOAD_ONTO Unit_loadOnto REF:transporterUnitId->Unit

struct SUnloadUnitCommand {
	int unitId;
	int groupId;
	/// see enum UnitCommandOptions
	short options;
	/**
	 * At which frame the command will time-out and consequently be removed,
	 * if execution of it has not yet begun.
	 * Can only be set locally, is not sent over the network, and is used
	 * for temporary orders.
	 * default: MAX_INT (-> do not time-out)
	 * example: currentFrame + 15
	 */
	int timeOut;

	float* toPos_posF3;
	int toUnloadUnitId;
}; // COMMAND_UNIT_UNLOAD_UNIT Unit_unload REF:toUnloadUnitId->Unit

struct SUnloadUnitsAreaUnitCommand {
	int unitId;
	int groupId;
	/// see enum UnitCommandOptions
	short options;
	/**
	 * At which frame the command will time-out and consequently be removed,
	 * if execution of it has not yet begun.
	 * Can only be set locally, is not sent over the network, and is used
	 * for temporary orders.
	 * default: MAX_INT (-> do not time-out)
	 * example: currentFrame + 15
	 */
	int timeOut;

	float* toPos_posF3;
	float radius;
}; // COMMAND_UNIT_UNLOAD_UNITS_AREA Unit_unloadUnitsInArea

struct SSetOnOffUnitCommand {
	int unitId;
	int groupId;
	/// see enum UnitCommandOptions
	short options;
	/**
	 * At which frame the command will time-out and consequently be removed,
	 * if execution of it has not yet begun.
	 * Can only be set locally, is not sent over the network, and is used
	 * for temporary orders.
	 * default: MAX_INT (-> do not time-out)
	 * example: currentFrame + 15
	 */
	int timeOut;

	bool on;
}; // COMMAND_UNIT_SET_ON_OFF Unit_setOn

struct SReclaimUnitUnitCommand {
	int unitId;
	int groupId;
	/// see enum UnitCommandOptions
	short options;
	/**
	 * At which frame the command will time-out and consequently be removed,
	 * if execution of it has not yet begun.
	 * Can only be set locally, is not sent over the network, and is used
	 * for temporary orders.
	 * default: MAX_INT (-> do not time-out)
	 * example: currentFrame + 15
	 */
	int timeOut;

	int toReclaimUnitId;
}; // COMMAND_UNIT_RECLAIM_UNIT Unit_reclaimUnit REF:toReclaimUnitId->Unit

struct SReclaimFeatureUnitCommand {
	int unitId;
	int groupId;
	/// see enum UnitCommandOptions
	short options;
	/**
	 * At which frame the command will time-out and consequently be removed,
	 * if execution of it has not yet begun.
	 * Can only be set locally, is not sent over the network, and is used
	 * for temporary orders.
	 * default: MAX_INT (-> do not time-out)
	 * example: currentFrame + 15
	 */
	int timeOut;

	int toReclaimFeatureId;
}; // COMMAND_UNIT_RECLAIM_FEATURE Unit_reclaimFeature REF:toReclaimFeatureId->Feature

struct SReclaimAreaUnitCommand {
	int unitId;
	int groupId;
	/// see enum UnitCommandOptions
	short options;
	/**
	 * At which frame the command will time-out and consequently be removed,
	 * if execution of it has not yet begun.
	 * Can only be set locally, is not sent over the network, and is used
	 * for temporary orders.
	 * default: MAX_INT (-> do not time-out)
	 * example: currentFrame + 15
	 */
	int timeOut;

	float* pos_posF3;
	float radius;
}; // COMMAND_UNIT_RECLAIM_AREA Unit_reclaimInArea

struct SCloakUnitCommand {
	int unitId;
	int groupId;
	/// see enum UnitCommandOptions
	short options;
	/**
	 * At which frame the command will time-out and consequently be removed,
	 * if execution of it has not yet begun.
	 * Can only be set locally, is not sent over the network, and is used
	 * for temporary orders.
	 * default: MAX_INT (-> do not time-out)
	 * example: currentFrame + 15
	 */
	int timeOut;

	bool cloak;
}; // COMMAND_UNIT_CLOAK Unit_cloak

struct SStockpileUnitCommand {
	int unitId;
	int groupId;
	/// see enum UnitCommandOptions
	short options;
	/**
	 * At which frame the command will time-out and consequently be removed,
	 * if execution of it has not yet begun.
	 * Can only be set locally, is not sent over the network, and is used
	 * for temporary orders.
	 * default: MAX_INT (-> do not time-out)
	 * example: currentFrame + 15
	 */
	int timeOut;
}; // COMMAND_UNIT_STOCKPILE Unit_stockpile

struct SDGunUnitCommand {
	int unitId;
	int groupId;
	/// see enum UnitCommandOptions
	short options;
	/**
	 * At which frame the command will time-out and consequently be removed,
	 * if execution of it has not yet begun.
	 * Can only be set locally, is not sent over the network, and is used
	 * for temporary orders.
	 * default: MAX_INT (-> do not time-out)
	 * example: currentFrame + 15
	 */
	int timeOut;

	int toAttackUnitId;
}; // COMMAND_UNIT_D_GUN Unit_dGun REF:toAttackUnitId->Unit

struct SDGunPosUnitCommand {
	int unitId;
	int groupId;
	/// see enum UnitCommandOptions
	short options;
	/**
	 * At which frame the command will time-out and consequently be removed,
	 * if execution of it has not yet begun.
	 * Can only be set locally, is not sent over the network, and is used
	 * for temporary orders.
	 * default: MAX_INT (-> do not time-out)
	 * example: currentFrame + 15
	 */
	int timeOut;

	float* pos_posF3;
}; // COMMAND_UNIT_D_GUN_POS Unit_dGunPosition

struct SRestoreAreaUnitCommand {
	int unitId;
	int groupId;
	/// see enum UnitCommandOptions
	short options;
	/**
	 * At which frame the command will time-out and consequently be removed,
	 * if execution of it has not yet begun.
	 * Can only be set locally, is not sent over the network, and is used
	 * for temporary orders.
	 * default: MAX_INT (-> do not time-out)
	 * example: currentFrame + 15
	 */
	int timeOut;

	float* pos_posF3;
	float radius;
}; // COMMAND_UNIT_RESTORE_AREA Unit_restoreArea

struct SSetRepeatUnitCommand {
	int unitId;
	int groupId;
	/// see enum UnitCommandOptions
	short options;
	/**
	 * At which frame the command will time-out and consequently be removed,
	 * if execution of it has not yet begun.
	 * Can only be set locally, is not sent over the network, and is used
	 * for temporary orders.
	 * default: MAX_INT (-> do not time-out)
	 * example: currentFrame + 15
	 */
	int timeOut;

	bool repeat;
}; // COMMAND_UNIT_SET_REPEAT Unit_setRepeat

/// Tells weapons that support it to try to use a high trajectory
struct SSetTrajectoryUnitCommand {
	int unitId;
	int groupId;
	/// see enum UnitCommandOptions
	short options;
	/**
	 * At which frame the command will time-out and consequently be removed,
	 * if execution of it has not yet begun.
	 * Can only be set locally, is not sent over the network, and is used
	 * for temporary orders.
	 * default: MAX_INT (-> do not time-out)
	 * example: currentFrame + 15
	 */
	int timeOut;

	/// 0: low-trajectory, 1: high-trajectory
	int trajectory;
}; // COMMAND_UNIT_SET_TRAJECTORY Unit_setTrajectory

struct SResurrectUnitCommand {
	int unitId;
	int groupId;
	/// see enum UnitCommandOptions
	short options;
	/**
	 * At which frame the command will time-out and consequently be removed,
	 * if execution of it has not yet begun.
	 * Can only be set locally, is not sent over the network, and is used
	 * for temporary orders.
	 * default: MAX_INT (-> do not time-out)
	 * example: currentFrame + 15
	 */
	int timeOut;

	int toResurrectFeatureId;
}; // COMMAND_UNIT_RESURRECT Unit_resurrect REF:toResurrectFeatureId->Feature

struct SResurrectAreaUnitCommand {
	int unitId;
	int groupId;
	/// see enum UnitCommandOptions
	short options;
	/**
	 * At which frame the command will time-out and consequently be removed,
	 * if execution of it has not yet begun.
	 * Can only be set locally, is not sent over the network, and is used
	 * for temporary orders.
	 * default: MAX_INT (-> do not time-out)
	 * example: currentFrame + 15
	 */
	int timeOut;

	float* pos_posF3;
	float radius;
}; // COMMAND_UNIT_RESURRECT_AREA Unit_resurrectInArea

struct SCaptureUnitCommand {
	int unitId;
	int groupId;
	/// see enum UnitCommandOptions
	short options;
	/**
	 * At which frame the command will time-out and consequently be removed,
	 * if execution of it has not yet begun.
	 * Can only be set locally, is not sent over the network, and is used
	 * for temporary orders.
	 * default: MAX_INT (-> do not time-out)
	 * example: currentFrame + 15
	 */
	int timeOut;

	int toCaptureUnitId;
}; // COMMAND_UNIT_CAPTURE Unit_capture REF:toCaptureUnitId->Unit

struct SCaptureAreaUnitCommand {
	int unitId;
	int groupId;
	/// see enum UnitCommandOptions
	short options;
	/**
	 * At which frame the command will time-out and consequently be removed,
	 * if execution of it has not yet begun.
	 * Can only be set locally, is not sent over the network, and is used
	 * for temporary orders.
	 * default: MAX_INT (-> do not time-out)
	 * example: currentFrame + 15
	 */
	int timeOut;

	float* pos_posF3;
	float radius;
}; // COMMAND_UNIT_CAPTURE_AREA Unit_captureInArea

/**
 * Set the percentage of health at which a unit will return to a save place.
 * This only works for a few units so far, mainly aircraft.
 */
struct SSetAutoRepairLevelUnitCommand {
	int unitId;
	int groupId;
	/// see enum UnitCommandOptions
	short options;
	/**
	 * At which frame the command will time-out and consequently be removed,
	 * if execution of it has not yet begun.
	 * Can only be set locally, is not sent over the network, and is used
	 * for temporary orders.
	 * default: MAX_INT (-> do not time-out)
	 * example: currentFrame + 15
	 */
	int timeOut;

	/// 0: 0%, 1: 30%, 2: 50%, 3: 80%
	int autoRepairLevel;
}; // COMMAND_UNIT_SET_AUTO_REPAIR_LEVEL Unit_setAutoRepairLevel

//struct SAttackLoopbackUnitCommand {
//	int unitId;
//	int groupId;
//	/// see enum UnitCommandOptions
//	short options;
//	int timeOut;
//};

/**
 * Set what a unit should do when it is idle.
 * This only works for a few units so far, mainly aircraft.
 */
struct SSetIdleModeUnitCommand {
	int unitId;
	int groupId;
	/// see enum UnitCommandOptions
	short options;
	/**
	 * At which frame the command will time-out and consequently be removed,
	 * if execution of it has not yet begun.
	 * Can only be set locally, is not sent over the network, and is used
	 * for temporary orders.
	 * default: MAX_INT (-> do not time-out)
	 * example: currentFrame + 15
	 */
	int timeOut;

	/// 0: fly, 1: land
	int idleMode;
}; // COMMAND_UNIT_SET_IDLE_MODE Unit_setIdleMode

struct SCustomUnitCommand {
	int unitId;
	int groupId;
	/// see enum UnitCommandOptions
	short options;
	/**
	 * At which frame the command will time-out and consequently be removed,
	 * if execution of it has not yet begun.
	 * Can only be set locally, is not sent over the network, and is used
	 * for temporary orders.
	 * default: MAX_INT (-> do not time-out)
	 * example: currentFrame + 15
	 */
	int timeOut;

	int cmdId;
	float* params;
	int params_size;
}; // COMMAND_UNIT_CUSTOM Unit_executeCustomCommand ARRAY:params

// TODO: add docu
struct STraceRayCommand {
	float* rayPos_posF3;
	float* rayDir_posF3;
	float rayLen; // would also be ret, but we want only one ret per command
	int srcUnitId;
	int ret_hitUnitId;
	int flags;
}; // COMMAND_TRACE_RAY Map_Drawer_traceRay REF:srcUnitId->Unit REF:ret_hitUnitId->Unit

/**
 * Pause or unpauses the game.
 * This is meant for debugging purposes.
 * Keep in mind that pause does not happen immediately.
 * It can take 1-2 frames in single- and up to 10 frames in multiplayer matches.
 */
struct SPauseCommand {
	bool enable;
	/// reason for the (un-)pause, or NULL
	const char* reason;
}; // COMMAND_PAUSE Game_setPause


<<<<<<< HEAD
struct SSetPositionGraphDrawerDebugCommand {
	float x;
	float y;
}; // COMMAND_DEBUG_GRAPHDRAWER_SET_POS Debug_GraphDrawer_setPosition

struct SSetSizeGraphDrawerDebugCommand {
	float x;
	float y;
}; // COMMAND_DEBUG_GRAPHDRAWER_SET_SIZE Debug_GraphDrawer_setSize

struct SAddPointLineGraphDrawerDebugCommand {
	int lineId;
	float x;
	float y;
}; // COMMAND_DEBUG_GRAPHDRAWER_LINE_ADD_POINT Debug_GraphDrawer_GraphLine_addPoint

struct SDeletePointsLineGraphDrawerDebugCommand {
	int lineId;
	int numPoints;
}; // COMMAND_DEBUG_GRAPHDRAWER_LINE_DELETE_POINTS Debug_GraphDrawer_GraphLine_deletePoints

struct SSetColorLineGraphDrawerDebugCommand {
	int lineId;
	short* color_colorS3;
}; // COMMAND_DEBUG_GRAPHDRAWER_LINE_SET_COLOR Debug_GraphDrawer_GraphLine_setColor

struct SSetLabelLineGraphDrawerDebugCommand {
	int lineId;
	const char* label;
}; // COMMAND_DEBUG_GRAPHDRAWER_LINE_SET_LABEL Debug_GraphDrawer_GraphLine_setLabel
=======

struct SDebugDrawerAddGraphPointCommand {
	float x;
	float y;
	int lineId;
}; // COMMAND_DEBUG_DRAWER_ADD_GRAPH_POINT

struct SDebugDrawerDeleteGraphPointsCommand {
	int lineId;
	int numPoints;
}; // COMMAND_DEBUG_DRAWER_DELETE_GRAPH_POINTS

struct SDebugDrawerSetGraphPositionCommand {
	float x;
	float y;
}; // COMMAND_DEBUG_DRAWER_SET_GRAPH_POS

struct SDebugDrawerSetGraphSizeCommand {
	float w;
	float h;
}; // COMMAND_DEBUG_DRAWER_SET_GRAPH_SIZE

struct SDebugDrawerSetGraphLineColorCommand {
	int lineId;
	struct SAIFloat3 color;
}; // COMMAND_DEBUG_DRAWER_SET_GRAPH_LINE_COLOR

struct SDebugDrawerSetGraphLineLabelCommand {
	int lineId;
	const char* label;
}; // COMMAND_DEBUG_DRAWER_SET_GRAPH_LINE_LABEL


struct SDebugDrawerAddOverlayTextureCommand {
	int texHandle;
	const float* texData;
	int w;
	int h;
}; // COMMAND_DEBUG_DRAWER_ADD_OVERLAY_TEXTURE

struct SDebugDrawerUpdateOverlayTextureCommand {
	int texHandle;
	const float* texData;
	int x;
	int y;
	int w;
	int h;
}; // COMMAND_DEBUG_DRAWER_UPDATE_OVERLAY_TEXTURE

struct SDebugDrawerDelOverlayTextureCommand {
	int texHandle;
}; // COMMAND_DEBUG_DRAWER_DEL_OVERLAY_TEXTURE

struct SDebugDrawerSetOverlayTexturePosCommand {
	int texHandle;
	float x;
	float y;
}; // COMMAND_DEBUG_DRAWER_SET_OVERLAY_TEXTURE_POS

struct SDebugDrawerSetOverlayTextureSizeCommand {
	int texHandle;
	float w;
	float h;
}; // COMMAND_DEBUG_DRAWER_SET_OVERLAY_TEXTURE_SIZE

struct SDebugDrawerSetOverlayTextureLabelCommand {
	int texHandle;
	const char* label;
}; // COMMAND_DEBUG_DRAWER_SET_OVERLAY_TEXTURE_LABEL

>>>>>>> 4e902cc1


/**
 * @brief Sets default values
 */
void initSUnitCommand(void* sUnitCommand);

#ifdef	__cplusplus
}	// extern "C"
#endif


#ifdef	__cplusplus
struct Command;

// legacy support functions

/**
 * @brief Allocates memory for a C Command struct
 * @param  maxUnits  should be the value returned by uh->MaxUnits()
 *                   -> max units per team for the current game
 */
void* mallocSUnitCommand(int unitId, int groupId, const Command* c, int* sCommandId, int maxUnits);

/**
 * @brief Frees memory of a C Command struct
 */
void freeSUnitCommand(void* sCommandData, int sCommandId);

/**
 * Returns the engine internal C++ unit command (topic) ID
 * that corresponds to the C AI Interface command topic ID specified by
 * <code>aiCmdTopic</code>.
 */
int toInternalUnitCommandTopic(int aiCmdTopic, void* sUnitCommandData);

/**
 * Returns the C AI Interface command topic ID that corresponds
 * to the engine internal C++ unit command (topic) ID specified by
 * <code>internalUnitCmdTopic</code>.
 * @param  maxUnits  should be the value returned by uh->MaxUnits()
 *                   -> max units per team for the current game
 */
int extractAICommandTopic(const Command* internalUnitCmd, int maxUnits);

/**
 * @brief creates - with new - an engine C++ Command struct
 */
Command* newCommand(void* sUnitCommandData, int sCommandId, int maxUnits);

#endif	// __cplusplus


#endif	// _AISCOMMANDS_H<|MERGE_RESOLUTION|>--- conflicted
+++ resolved
@@ -124,33 +124,20 @@
 //const int COMMAND_UNIT_ATTACK_LOOPBACK
 //const int COMMAND_UNIT_GROUP_SELECT
 //const int COMMAND_UNIT_INTERNAL
-<<<<<<< HEAD
-	COMMAND_DEBUG_GRAPHDRAWER_SET_POS             = 83,
-	COMMAND_DEBUG_GRAPHDRAWER_SET_SIZE            = 84,
-	COMMAND_DEBUG_GRAPHDRAWER_LINE_ADD_POINT      = 85,
-	COMMAND_DEBUG_GRAPHDRAWER_LINE_DELETE_POINTS  = 86,
-	COMMAND_DEBUG_GRAPHDRAWER_LINE_SET_COLOR      = 87,
-	COMMAND_DEBUG_GRAPHDRAWER_LINE_SET_LABEL      = 88,
+	COMMAND_DEBUG_DRAWER_GRAPH_SET_POS            = 83,
+	COMMAND_DEBUG_DRAWER_GRAPH_SET_SIZE           = 84,
+	COMMAND_DEBUG_DRAWER_GRAPH_LINE_ADD_POINT     = 85,
+	COMMAND_DEBUG_DRAWER_GRAPH_LINE_DELETE_POINTS = 86,
+	COMMAND_DEBUG_DRAWER_GRAPH_LINE_SET_COLOR     = 87,
+	COMMAND_DEBUG_DRAWER_GRAPH_LINE_SET_LABEL     = 88,
+	COMMAND_DEBUG_DRAWER_OVERLAYTEXTURE_ADD       = 89,
+	COMMAND_DEBUG_DRAWER_OVERLAYTEXTURE_UPDATE    = 90,
+	COMMAND_DEBUG_DRAWER_OVERLAYTEXTURE_DELETE    = 91,
+	COMMAND_DEBUG_DRAWER_OVERLAYTEXTURE_SET_POS   = 92,
+	COMMAND_DEBUG_DRAWER_OVERLAYTEXTURE_SET_SIZE  = 93,
+	COMMAND_DEBUG_DRAWER_OVERLAYTEXTURE_SET_LABEL = 94,
 };
-const int NUM_CMD_TOPICS                          = 89;
-=======
-	COMMAND_DEBUG_DRAWER_ADD_GRAPH_POINT           = 82,
-	COMMAND_DEBUG_DRAWER_DELETE_GRAPH_POINTS       = 83,
-	COMMAND_DEBUG_DRAWER_SET_GRAPH_POS             = 84,
-	COMMAND_DEBUG_DRAWER_SET_GRAPH_SIZE            = 85,
-	COMMAND_DEBUG_DRAWER_SET_GRAPH_LINE_COLOR      = 86,
-	COMMAND_DEBUG_DRAWER_SET_GRAPH_LINE_LABEL      = 87,
-
-	COMMAND_DEBUG_DRAWER_ADD_OVERLAY_TEXTURE       = 88,
-	COMMAND_DEBUG_DRAWER_UPDATE_OVERLAY_TEXTURE    = 89,
-	COMMAND_DEBUG_DRAWER_DEL_OVERLAY_TEXTURE       = 90,
-	COMMAND_DEBUG_DRAWER_SET_OVERLAY_TEXTURE_POS   = 91,
-	COMMAND_DEBUG_DRAWER_SET_OVERLAY_TEXTURE_SIZE  = 92,
-	COMMAND_DEBUG_DRAWER_SET_OVERLAY_TEXTURE_LABEL = 93,
-};
-
-const unsigned int NUM_CMD_TOPICS = 94;
->>>>>>> 4e902cc1
+const int NUM_CMD_TOPICS                          = 95;
 
 
 /**
@@ -253,7 +240,6 @@
 		+ sizeof(struct SCustomUnitCommand) \
 		+ sizeof(struct STraceRayCommand) \
 		+ sizeof(struct SPauseCommand) \
-<<<<<<< HEAD
 		+ sizeof(struct SReclaimFeatureUnitCommand) \
 		+ sizeof(struct SSetPositionGraphDrawerDebugCommand) \
 		+ sizeof(struct SSetSizeGraphDrawerDebugCommand) \
@@ -261,20 +247,12 @@
 		+ sizeof(struct SDeletePointsLineGraphDrawerDebugCommand) \
 		+ sizeof(struct SSetColorLineGraphDrawerDebugCommand) \
 		+ sizeof(struct SSetLabelLineGraphDrawerDebugCommand) \
-=======
-		+ sizeof(struct SDebugDrawerAddGraphPointCommand) \
-		+ sizeof(struct SDebugDrawerDeleteGraphPointsCommand) \
-		+ sizeof(struct SDebugDrawerSetGraphPositionCommand) \
-		+ sizeof(struct SDebugDrawerSetGraphSizeCommand) \
-		+ sizeof(struct SDebugDrawerSetGraphLineColorCommand) \
-		+ sizeof(struct SDebugDrawerSetGraphLineLabelCommand) \
-		+ sizeof(struct SDebugDrawerAddOverlayTextureCommand) \
-		+ sizeof(struct SDebugDrawerUpdateOverlayTextureCommand) \
-		+ sizeof(struct SDebugDrawerDelOverlayTextureCommand) \
-		+ sizeof(struct SDebugDrawerSetOverlayTexturePosCommand) \
-		+ sizeof(struct SDebugDrawerSetOverlayTextureSizeCommand) \
-		+ sizeof(struct SDebugDrawerSetOverlayTextureLabelCommand) \
->>>>>>> 4e902cc1
+		+ sizeof(struct SAddOverlayTextureDrawerDebugCommand) \
+		+ sizeof(struct SUpdateOverlayTextureDrawerDebugCommand) \
+		+ sizeof(struct SDeleteOverlayTextureDrawerDebugCommand) \
+		+ sizeof(struct SSetPositionOverlayTextureDrawerDebugCommand) \
+		+ sizeof(struct SSetSizeOverlayTextureDrawerDebugCommand) \
+		+ sizeof(struct SSetLabelOverlayTextureDrawerDebugCommand) \
 		)
 
 /**
@@ -1485,109 +1463,75 @@
 }; // COMMAND_PAUSE Game_setPause
 
 
-<<<<<<< HEAD
 struct SSetPositionGraphDrawerDebugCommand {
 	float x;
 	float y;
-}; // COMMAND_DEBUG_GRAPHDRAWER_SET_POS Debug_GraphDrawer_setPosition
+}; // COMMAND_DEBUG_DRAWER_GRAPH_SET_POS Debug_GraphDrawer_setPosition
 
 struct SSetSizeGraphDrawerDebugCommand {
-	float x;
-	float y;
-}; // COMMAND_DEBUG_GRAPHDRAWER_SET_SIZE Debug_GraphDrawer_setSize
+	float w;
+	float h;
+}; // COMMAND_DEBUG_DRAWER_GRAPH_SET_SIZE Debug_GraphDrawer_setSize
 
 struct SAddPointLineGraphDrawerDebugCommand {
 	int lineId;
 	float x;
 	float y;
-}; // COMMAND_DEBUG_GRAPHDRAWER_LINE_ADD_POINT Debug_GraphDrawer_GraphLine_addPoint
+}; // COMMAND_DEBUG_DRAWER_GRAPH_LINE_ADD_POINT Debug_GraphDrawer_GraphLine_addPoint
 
 struct SDeletePointsLineGraphDrawerDebugCommand {
 	int lineId;
 	int numPoints;
-}; // COMMAND_DEBUG_GRAPHDRAWER_LINE_DELETE_POINTS Debug_GraphDrawer_GraphLine_deletePoints
+}; // COMMAND_DEBUG_DRAWER_GRAPH_LINE_DELETE_POINTS Debug_GraphDrawer_GraphLine_deletePoints
 
 struct SSetColorLineGraphDrawerDebugCommand {
 	int lineId;
 	short* color_colorS3;
-}; // COMMAND_DEBUG_GRAPHDRAWER_LINE_SET_COLOR Debug_GraphDrawer_GraphLine_setColor
+}; // COMMAND_DEBUG_DRAWER_GRAPH_LINE_SET_COLOR Debug_GraphDrawer_GraphLine_setColor
 
 struct SSetLabelLineGraphDrawerDebugCommand {
 	int lineId;
 	const char* label;
-}; // COMMAND_DEBUG_GRAPHDRAWER_LINE_SET_LABEL Debug_GraphDrawer_GraphLine_setLabel
-=======
-
-struct SDebugDrawerAddGraphPointCommand {
-	float x;
-	float y;
-	int lineId;
-}; // COMMAND_DEBUG_DRAWER_ADD_GRAPH_POINT
-
-struct SDebugDrawerDeleteGraphPointsCommand {
-	int lineId;
-	int numPoints;
-}; // COMMAND_DEBUG_DRAWER_DELETE_GRAPH_POINTS
-
-struct SDebugDrawerSetGraphPositionCommand {
-	float x;
-	float y;
-}; // COMMAND_DEBUG_DRAWER_SET_GRAPH_POS
-
-struct SDebugDrawerSetGraphSizeCommand {
-	float w;
-	float h;
-}; // COMMAND_DEBUG_DRAWER_SET_GRAPH_SIZE
-
-struct SDebugDrawerSetGraphLineColorCommand {
-	int lineId;
-	struct SAIFloat3 color;
-}; // COMMAND_DEBUG_DRAWER_SET_GRAPH_LINE_COLOR
-
-struct SDebugDrawerSetGraphLineLabelCommand {
-	int lineId;
-	const char* label;
-}; // COMMAND_DEBUG_DRAWER_SET_GRAPH_LINE_LABEL
-
-
-struct SDebugDrawerAddOverlayTextureCommand {
-	int texHandle;
+}; // COMMAND_DEBUG_DRAWER_GRAPH_LINE_SET_LABEL Debug_GraphDrawer_GraphLine_setLabel
+
+
+struct SAddOverlayTextureDrawerDebugCommand {
+	int ret_overlayTextureId;
 	const float* texData;
 	int w;
 	int h;
-}; // COMMAND_DEBUG_DRAWER_ADD_OVERLAY_TEXTURE
-
-struct SDebugDrawerUpdateOverlayTextureCommand {
-	int texHandle;
+}; // COMMAND_DEBUG_DRAWER_OVERLAYTEXTURE_ADD Debug_addOverlayTexture REF:ret_textureId->OverlayTexture
+
+struct SUpdateOverlayTextureDrawerDebugCommand {
+	int overlayTextureId;
 	const float* texData;
 	int x;
 	int y;
 	int w;
 	int h;
-}; // COMMAND_DEBUG_DRAWER_UPDATE_OVERLAY_TEXTURE
-
-struct SDebugDrawerDelOverlayTextureCommand {
-	int texHandle;
-}; // COMMAND_DEBUG_DRAWER_DEL_OVERLAY_TEXTURE
-
-struct SDebugDrawerSetOverlayTexturePosCommand {
-	int texHandle;
+}; // COMMAND_DEBUG_DRAWER_OVERLAYTEXTURE_UPDATE Debug_OverlayTexture_update
+
+struct SDeleteOverlayTextureDrawerDebugCommand {
+	int overlayTextureId;
+}; // COMMAND_DEBUG_DRAWER_OVERLAYTEXTURE_DELETE Debug_OverlayTexture_delete
+
+struct SSetPositionOverlayTextureDrawerDebugCommand {
+	int overlayTextureId;
 	float x;
 	float y;
-}; // COMMAND_DEBUG_DRAWER_SET_OVERLAY_TEXTURE_POS
-
-struct SDebugDrawerSetOverlayTextureSizeCommand {
-	int texHandle;
+}; // COMMAND_DEBUG_DRAWER_OVERLAYTEXTURE_SET_POS Debug_OverlayTexture_setPosition
+
+struct SSetSizeOverlayTextureDrawerDebugCommand {
+	int overlayTextureId;
 	float w;
 	float h;
-}; // COMMAND_DEBUG_DRAWER_SET_OVERLAY_TEXTURE_SIZE
-
-struct SDebugDrawerSetOverlayTextureLabelCommand {
-	int texHandle;
+}; // COMMAND_DEBUG_DRAWER_OVERLAYTEXTURE_SET_SIZE Debug_OverlayTexture_setSize
+
+struct SSetLabelOverlayTextureDrawerDebugCommand {
+	int overlayTextureId;
 	const char* label;
-}; // COMMAND_DEBUG_DRAWER_SET_OVERLAY_TEXTURE_LABEL
-
->>>>>>> 4e902cc1
+}; // COMMAND_DEBUG_DRAWER_OVERLAYTEXTURE_SET_LABEL Debug_OverlayTexture_setLabel
+
 
 
 /**
