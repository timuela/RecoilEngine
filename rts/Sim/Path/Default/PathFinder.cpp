/* This file is part of the Spring engine (GPL v2 or later), see LICENSE.html */

#include <cstring>
#include <ostream>
#include <deque>

#include "PathFinder.h"
#include "PathFinderDef.h"
#include "PathFlowMap.hpp"
#include "PathHeatMap.hpp"
#include "PathLog.h"
#include "Map/Ground.h"
#include "Map/ReadMap.h"
#include "Sim/MoveTypes/MoveDefHandler.h"
#include "Sim/Misc/ModInfo.h"
#include "Sim/Misc/GeometricObjects.h"


#define PATHDEBUG 0

using namespace Bitwise;



const CMoveMath::BlockType squareMobileBlockBits = (CMoveMath::BLOCK_MOBILE | CMoveMath::BLOCK_MOVING | CMoveMath::BLOCK_MOBILE_BUSY);

// indexed by PATHOPT* bitmasks
static float3 PF_DIRECTION_VECTORS_3D[PATH_DIRECTIONS << 1];
static  float PF_DIRECTION_COSTS[PATH_DIRECTIONS << 1];



CPathFinder::CPathFinder()
	: IPathFinder(1)
{
}


void CPathFinder::InitDirectionVectorsTable() {
	for (int i = 0; i < (PATH_DIRECTIONS << 1); ++i) {
		PF_DIRECTION_VECTORS_3D[i].x = PF_DIRECTION_VECTORS_2D[i].x;
		PF_DIRECTION_VECTORS_3D[i].z = PF_DIRECTION_VECTORS_2D[i].y;
		PF_DIRECTION_VECTORS_3D[i].Normalize();
	}
}

void CPathFinder::InitDirectionCostsTable() {
	// note: PATH_NODE_SPACING should not affect these
	PF_DIRECTION_COSTS[PATHOPT_LEFT                ] =    1.0f;
	PF_DIRECTION_COSTS[PATHOPT_RIGHT               ] =    1.0f;
	PF_DIRECTION_COSTS[PATHOPT_UP                  ] =    1.0f;
	PF_DIRECTION_COSTS[PATHOPT_DOWN                ] =    1.0f;
	PF_DIRECTION_COSTS[PATHOPT_LEFT  | PATHOPT_UP  ] = 1.4142f;
	PF_DIRECTION_COSTS[PATHOPT_RIGHT | PATHOPT_UP  ] = 1.4142f;
	PF_DIRECTION_COSTS[PATHOPT_RIGHT | PATHOPT_DOWN] = 1.4142f;
	PF_DIRECTION_COSTS[PATHOPT_LEFT  | PATHOPT_DOWN] = 1.4142f;
}

const   int2* CPathFinder::GetDirectionVectorsTable2D() { return (&PF_DIRECTION_VECTORS_2D[0]); }
const float3* CPathFinder::GetDirectionVectorsTable3D() { return (&PF_DIRECTION_VECTORS_3D[0]); }



IPath::SearchResult CPathFinder::DoSearch(
	const MoveDef& moveDef,
	const CPathFinderDef& pfDef,
	const CSolidObject* owner
) {
	bool foundGoal = false;

	while (!openBlocks.empty() && (openBlockBuffer.GetSize() < maxBlocksToBeSearched)) {
		// Get the open square with lowest expected path-cost.
		PathNode* openSquare = const_cast<PathNode*>(openBlocks.top());
		openBlocks.pop();

		// check if this PathNode has become obsolete
		if (blockStates.fCost[openSquare->nodeNum] != openSquare->fCost)
			continue;

		// Check if the goal is reached.
		if (pfDef.IsGoal(openSquare->nodePos.x, openSquare->nodePos.y)) {
			mGoalBlockIdx = openSquare->nodeNum;
			mGoalHeuristic = 0.0f;
			foundGoal = true;
			break;
		}

		TestNeighborSquares(moveDef, pfDef, openSquare, owner);
	}

	if (foundGoal)
		return IPath::Ok;

	// could not reach goal within <maxBlocksToBeSearched> exploration limit
	if (openBlockBuffer.GetSize() >= maxBlocksToBeSearched)
		return IPath::GoalOutOfRange;

	// could not reach goal from this starting position if nothing to left to explore
	if (openBlocks.empty())
		return IPath::GoalOutOfRange;

	// should be unreachable
	return IPath::Error;
}

void CPathFinder::TestNeighborSquares(
	const MoveDef& moveDef,
	const CPathFinderDef& pfDef,
	const PathNode* square,
	const CSolidObject* owner
) {
	unsigned int ngbBlockedState[PATH_DIRECTIONS];
	bool ngbInSearchRadius[PATH_DIRECTIONS];
	float ngbPosSpeedMod[PATH_DIRECTIONS];
	float ngbSpeedMod[PATH_DIRECTIONS];

	// precompute structure-blocked and within-constraint states for all neighbors
	for (unsigned int dir = 0; dir < PATH_DIRECTIONS; dir++) {
		const int2 ngbSquareCoors = square->nodePos + PF_DIRECTION_VECTORS_2D[ PathDir2PathOpt(dir) ];

		ngbBlockedState[dir] = CMoveMath::IsBlockedNoSpeedModCheck(moveDef, ngbSquareCoors.x, ngbSquareCoors.y, owner);
		ngbInSearchRadius[dir] = pfDef.WithinConstraints(ngbSquareCoors.x, ngbSquareCoors.y);

		// use the minimum of positional and directional speed-modifiers
		// because this agrees more with current assumptions in movetype
		// code and the estimators have no directional information
		const float posSpeedMod = CMoveMath::GetPosSpeedMod(moveDef, ngbSquareCoors.x, ngbSquareCoors.y);
		const float dirSpeedMod = CMoveMath::GetPosSpeedMod(moveDef, ngbSquareCoors.x, ngbSquareCoors.y, PF_DIRECTION_VECTORS_3D[ PathDir2PathOpt(dir) ]);
		ngbPosSpeedMod[dir] = posSpeedMod;
		// hint: use posSpeedMod for PE! cause it assumes path costs are bidirectional and so it only saves one `cost` for left & right movement
		ngbSpeedMod[dir] = (pfDef.dirIndependent) ? posSpeedMod : std::min(posSpeedMod, dirSpeedMod);
	}

	// first test squares along the cardinal directions
	for (unsigned int dir: PATHDIR_CARDINALS) {
		const unsigned int opt = PathDir2PathOpt(dir);

		if ((ngbBlockedState[dir] & CMoveMath::BLOCK_STRUCTURE) != 0)
			continue;
		if (!ngbInSearchRadius[dir])
			continue;

<<<<<<< HEAD
		const unsigned int opt = PathDir2PathOpt(dir);
		TestBlock(moveDef, pfDef, square, owner, opt, sqState.blockedState, sqState.speedMod, sqState.inSearchRadius);
=======
		TestBlock(moveDef, pfDef, square, owner, opt, ngbBlockedState[dir], ngbSpeedMod[dir], ngbInSearchRadius[dir]);
>>>>>>> 076f1573
	}


	// next test the diagonal squares
	//
	// don't search diagonally if there is a blocking object
	// (or blocking terrain!) in one of the two side squares
	// e.g. do not consider the edge (p, q) passable if X is
	// impassable in this situation:
	//   +---+---+
	//   | X | q |
	//   +---+---+
	//   | p | X |
	//   +---+---+
	//
	// if either side-square is merely outside the constrained
	// area but the diagonal square is not, we do consider the
	// edge passable since we still need to be able to jump to
	// diagonally adjacent PE-blocks
	//
	#define CAN_TEST_SQUARE(dir) ((ngbBlockedState[dir] & CMoveMath::BLOCK_STRUCTURE) == 0 && ngbPosSpeedMod[dir] != 0.0f)
	#define TEST_DIAG_SQUARE(BASE_DIR_X, BASE_DIR_Y, BASE_DIR_XY)                                                        \
		if (CAN_TEST_SQUARE(BASE_DIR_X) && CAN_TEST_SQUARE(BASE_DIR_Y) && CAN_TEST_SQUARE(BASE_DIR_XY)) {                \
			if ((ngbInSearchRadius[BASE_DIR_X] && ngbInSearchRadius[BASE_DIR_Y]) || ngbInSearchRadius[BASE_DIR_XY]) {          \
				const unsigned int ngbOpt = PathDir2PathOpt(BASE_DIR_XY);                                                \
				const unsigned int ngbBlk = ngbBlockedState[BASE_DIR_XY];                                                \
				const unsigned int ngbVis = ngbInSearchRadius[BASE_DIR_XY];                                                \
                                                                                                                         \
				TestBlock(moveDef, pfDef, square, owner, ngbOpt, ngbBlk, ngbSpeedMod[BASE_DIR_XY], ngbVis);   \
			}                                                                                                            \
		}

	TEST_DIAG_SQUARE(PATHDIR_LEFT,  PATHDIR_UP,   PATHDIR_LEFT_UP   )
	TEST_DIAG_SQUARE(PATHDIR_RIGHT, PATHDIR_UP,   PATHDIR_RIGHT_UP  )
	TEST_DIAG_SQUARE(PATHDIR_LEFT,  PATHDIR_DOWN, PATHDIR_LEFT_DOWN )
	TEST_DIAG_SQUARE(PATHDIR_RIGHT, PATHDIR_DOWN, PATHDIR_RIGHT_DOWN)

	#undef TEST_DIAG_SQUARE
	#undef CAN_TEST_SQUARE

	// mark this square as closed
	blockStates.nodeMask[square->nodeNum] |= PATHOPT_CLOSED;
}

bool CPathFinder::TestBlock(
	const MoveDef& moveDef,
	const CPathFinderDef& pfDef,
	const PathNode* parentSquare,
	const CSolidObject* owner,
	const unsigned int pathOptDir,
	const unsigned int blockStatus,
	float speedMod,
	bool withinConstraints
) {
	testedBlocks++;

	// initial calculations of the new block
	const int2 square = parentSquare->nodePos + PF_DIRECTION_VECTORS_2D[pathOptDir];
	const unsigned int sqrIdx = BlockPosToIdx(square);

	// bounds-check
	if ((unsigned)square.x >= nbrOfBlocks.x) return false;
	if ((unsigned)square.y >= nbrOfBlocks.y) return false;

	// check if the square is inaccessable
	if (blockStates.nodeMask[sqrIdx] & (PATHOPT_CLOSED | PATHOPT_BLOCKED))
		return false;

	// caller has already tested for this
	assert((blockStatus & CMoveMath::BLOCK_STRUCTURE) == 0);

	// check if square is outside search-constraint
	// (this has already been done for open squares)
	if ((blockStates.nodeMask[sqrIdx] & PATHOPT_OPEN) == 0 && !withinConstraints) {
		blockStates.nodeMask[sqrIdx] |= PATHOPT_BLOCKED;
		dirtyBlocks.push_back(sqrIdx);
		return false;
	}

	// evaluate this square
	//

	if (speedMod == 0.0f) {
		blockStates.nodeMask[sqrIdx] |= PATHOPT_BLOCKED;
		dirtyBlocks.push_back(sqrIdx);
		return false;
	}

	if (pfDef.testMobile && moveDef.avoidMobilesOnPath && (blockStatus & squareMobileBlockBits)) {
		if (blockStatus & CMoveMath::BLOCK_MOBILE_BUSY) {
			speedMod *= moveDef.speedModMults[MoveDef::SPEEDMOD_MOBILE_BUSY_MULT];
		} else if (blockStatus & CMoveMath::BLOCK_MOBILE) {
			speedMod *= moveDef.speedModMults[MoveDef::SPEEDMOD_MOBILE_IDLE_MULT];
		} else { // (blockStatus & CMoveMath::BLOCK_MOVING)
			speedMod *= moveDef.speedModMults[MoveDef::SPEEDMOD_MOBILE_MOVE_MULT];
		}
	}

	const float heatCost  = (pfDef.testMobile) ? (PathHeatMap::GetInstance())->GetHeatCost(square.x, square.y, moveDef, ((owner != NULL)? owner->id: -1U)) : 0.0f;
	const float flowCost  = (pfDef.testMobile) ? (PathFlowMap::GetInstance())->GetFlowCost(square.x, square.y, moveDef, pathOptDir) : 0.0f;
	const float extraCost = blockStates.GetNodeExtraCost(square.x, square.y, pfDef.synced);

	const float dirMoveCost = (1.0f + heatCost + flowCost) * PF_DIRECTION_COSTS[pathOptDir];
	const float nodeCost = (dirMoveCost / speedMod) + extraCost;

	const float gCost = parentSquare->gCost + nodeCost;      // g
	const float hCost = pfDef.Heuristic(square.x, square.y); // h
	const float fCost = gCost + hCost;                       // f

	if (blockStates.nodeMask[sqrIdx] & PATHOPT_OPEN) {
		// already in the open set, look for a cost-improvement
		if (blockStates.fCost[sqrIdx] <= fCost)
			return true;

		blockStates.nodeMask[sqrIdx] &= ~PATHOPT_CARDINALS;
	}

	// if heuristic says this node is closer to goal than previous h-estimate, keep it
	if (!pfDef.exactPath && hCost < mGoalHeuristic) {
		mGoalBlockIdx = sqrIdx;
		mGoalHeuristic = hCost;
	}

	// store and mark this square as open (expanded, but not yet pulled from pqueue)
	openBlockBuffer.SetSize(openBlockBuffer.GetSize() + 1);
	assert(openBlockBuffer.GetSize() < MAX_SEARCHED_NODES_PF);

	PathNode* os = openBlockBuffer.GetNode(openBlockBuffer.GetSize());
		os->fCost   = fCost;
		os->gCost   = gCost;
		os->nodePos = square;
		os->nodeNum = sqrIdx;
	openBlocks.push(os);

	blockStates.SetMaxCost(NODE_COST_F, std::max(blockStates.GetMaxCost(NODE_COST_F), fCost));
	blockStates.SetMaxCost(NODE_COST_G, std::max(blockStates.GetMaxCost(NODE_COST_G), gCost));

	blockStates.fCost[sqrIdx] = os->fCost;
	blockStates.gCost[sqrIdx] = os->gCost;
	blockStates.nodeMask[sqrIdx] |= (PATHOPT_OPEN | pathOptDir);

	dirtyBlocks.push_back(sqrIdx);
	return true;
}


IPath::SearchResult CPathFinder::FinishSearch(const MoveDef& moveDef, const CPathFinderDef& pfDef, IPath::Path& foundPath) const
{
	// backtrack
	if (pfDef.needPath) {
		int2 square = BlockIdxToPos(mGoalBlockIdx);
		unsigned int blockIdx = mGoalBlockIdx;

		// for path adjustment (cutting corners)
		std::deque<int2> previous;

		// make sure we don't match anything
		previous.push_back(square);
		previous.push_back(square);

		while (true) {
			float3 pos(square.x * SQUARE_SIZE, 0.0f, square.y * SQUARE_SIZE);
			pos.y = CMoveMath::yLevel(moveDef, square.x, square.y);

			// try to cut corners
			AdjustFoundPath(moveDef, foundPath, pos, previous, square);

			foundPath.path.push_back(pos);
			foundPath.squares.push_back(square);

			previous.pop_front();
			previous.push_back(square);

			if (blockIdx == mStartBlockIdx)
				break;

			square -= PF_DIRECTION_VECTORS_2D[blockStates.nodeMask[blockIdx] & PATHOPT_CARDINALS];
			blockIdx = BlockPosToIdx(square);
		}

		if (!foundPath.path.empty()) {
			foundPath.pathGoal = foundPath.path.front();
		}
	}

	// Adds the cost of the path.
	foundPath.pathCost = blockStates.fCost[mGoalBlockIdx];

	return IPath::Ok;
}

/** Helper function for AdjustFoundPath */
static inline void FixupPath3Pts(const MoveDef& moveDef, const float3 p1, float3& p2, const float3 p3)
{
#if PATHDEBUG
	float3 old = p2;
#endif
	p2.x = 0.5f * (p1.x + p3.x);
	p2.z = 0.5f * (p1.z + p3.z);
	p2.y = CMoveMath::yLevel(moveDef, p2);

#if PATHDEBUG
	geometricObjects->AddLine(old + float3(0, 10, 0), p2 + float3(0, 10, 0), 5, 10, 600, 0);
#endif
}


void CPathFinder::SmoothMidWaypoint(const int2 testsqr, const int2 prevsqr, const MoveDef& moveDef, IPath::Path& foundPath, const float3 nextPoint) const
{
	static const float COSTMOD = 1.39f; // (math::sqrt(2) + 1) / math::sqrt(3)
	const int tstsqr = BlockPosToIdx(testsqr);
	const int prvsqr = BlockPosToIdx(prevsqr);
	if (
		   ((blockStates.nodeMask[tstsqr] & PATHOPT_BLOCKED) == 0)
		&& (blockStates.fCost[tstsqr] <= COSTMOD * blockStates.fCost[prvsqr])
	) {
		const float3& p2 = foundPath.path[foundPath.path.size() - 2];
		      float3& p1 = foundPath.path.back();
		const float3& p0 = nextPoint;
		FixupPath3Pts(moveDef, p0, p1, p2);
	}
}


/*
 * This function takes the current & the last 2 waypoints and detects when they form
 * a "soft" curve. And if so, it takes the mid waypoint of those 3 and smooths it
 * between the one before and the current waypoint (so the soft curve gets even smoother).
 * Hint: hard curves (e.g. `move North then West`) can't and will not smoothed. Only soft ones
 *  like `move North then North-West` can.
 */
void CPathFinder::AdjustFoundPath(const MoveDef& moveDef, IPath::Path& foundPath, const float3 nextPoint,
	std::deque<int2>& previous, int2 curquare) const
{
	assert(previous.size() == 2);
	const int2& p1 = previous[0]; // two before curquare
	const int2& p2 = previous[1]; // one before curquare

	int2 dirNow = (p2 - curquare);
	int2 dirPrv = (p1 - curquare) - dirNow;
	assert(dirNow.x % PATH_NODE_SPACING == 0);
	assert(dirNow.y % PATH_NODE_SPACING == 0);
	assert(dirPrv.x % PATH_NODE_SPACING == 0);
	assert(dirPrv.y % PATH_NODE_SPACING == 0);
	dirNow /= PATH_NODE_SPACING;
	dirPrv /= PATH_NODE_SPACING;

	for (unsigned pathDir = PATHDIR_LEFT; pathDir < PATH_DIRECTIONS; ++pathDir) {
		// find the pathDir
		if (dirNow != PE_DIRECTION_VECTORS[pathDir])
			continue;

		// only smooth "soft" curves (e.g. `move North-East then North`)
		if (
			   (dirPrv == PE_DIRECTION_VECTORS[(pathDir-1) % PATH_DIRECTIONS])
			|| (dirPrv == PE_DIRECTION_VECTORS[(pathDir+1) % PATH_DIRECTIONS])
		) {
			SmoothMidWaypoint(curquare + (dirPrv * PATH_NODE_SPACING), p2, moveDef, foundPath, nextPoint);
		}
		break;
	}
}<|MERGE_RESOLUTION|>--- conflicted
+++ resolved
@@ -140,12 +140,7 @@
 		if (!ngbInSearchRadius[dir])
 			continue;
 
-<<<<<<< HEAD
-		const unsigned int opt = PathDir2PathOpt(dir);
-		TestBlock(moveDef, pfDef, square, owner, opt, sqState.blockedState, sqState.speedMod, sqState.inSearchRadius);
-=======
 		TestBlock(moveDef, pfDef, square, owner, opt, ngbBlockedState[dir], ngbSpeedMod[dir], ngbInSearchRadius[dir]);
->>>>>>> 076f1573
 	}
 
 
