--- conflicted
+++ resolved
@@ -11,15 +11,9 @@
 // NOTE:
 //     PF and PE both use a PathNodeBuffer of size MAX_SEARCHED_NODES,
 //     thus MAX_SEARCHED_NODES_{PF, PE} MUST be <= MAX_SEARCHED_NODES
-<<<<<<< HEAD
-const unsigned int MAX_SEARCHED_NODES    = 10000U;
+const unsigned int MAX_SEARCHED_NODES    = 65536U;
 const unsigned int MAX_SEARCHED_NODES_PF = MAX_SEARCHED_NODES;
 const unsigned int MAX_SEARCHED_NODES_PE = MAX_SEARCHED_NODES;
-=======
-static const unsigned int MAX_SEARCHED_NODES    = 65536U;
-static const unsigned int MAX_SEARCHED_NODES_PF = MAX_SEARCHED_NODES;
-static const unsigned int MAX_SEARCHED_NODES_PE = MAX_SEARCHED_NODES;
->>>>>>> 4fa5a62e
 
 // PathManager distance thresholds (to use PF or PE)
 const float DETAILED_DISTANCE     = 25;
