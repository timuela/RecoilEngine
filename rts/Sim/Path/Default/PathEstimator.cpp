--- conflicted
+++ resolved
@@ -80,7 +80,6 @@
 
 	// these give the changes in (x, z) coors
 	// when moving one step in given direction
-<<<<<<< HEAD
 	//
 	// NOTE: the choices of +1 for LEFT and UP
 	// are not arbitrary (they are related to
@@ -99,30 +98,7 @@
 	mGoalSqrOffset.x = BLOCK_SIZE >> 1;
 	mGoalSqrOffset.y = BLOCK_SIZE >> 1;
 
-	vertexCosts.resize(moveinfo->moveData.size() * blockStates.GetSize() * PATH_DIRECTION_VERTICES, PATHCOST_INFINITY);
-=======
-	directionVector[PATHDIR_LEFT      ].x =  1;
-	directionVector[PATHDIR_LEFT      ].y =  0;
-	directionVector[PATHDIR_LEFT_UP   ].x =  1;
-	directionVector[PATHDIR_LEFT_UP   ].y =  1;
-	directionVector[PATHDIR_UP        ].x =  0;
-	directionVector[PATHDIR_UP        ].y =  1;
-	directionVector[PATHDIR_RIGHT_UP  ].x = -1;
-	directionVector[PATHDIR_RIGHT_UP  ].y =  1;
-	directionVector[PATHDIR_RIGHT     ].x = -1;
-	directionVector[PATHDIR_RIGHT     ].y =  0;
-	directionVector[PATHDIR_RIGHT_DOWN].x = -1;
-	directionVector[PATHDIR_RIGHT_DOWN].y = -1;
-	directionVector[PATHDIR_DOWN      ].x =  0;
-	directionVector[PATHDIR_DOWN      ].y = -1;
-	directionVector[PATHDIR_LEFT_DOWN ].x =  1;
-	directionVector[PATHDIR_LEFT_DOWN ].y = -1;
-
-	goalSqrOffset.x = BLOCK_SIZE / 2;
-	goalSqrOffset.y = BLOCK_SIZE / 2;
-
-	vertices.resize(moveDefHandler->moveDefs.size() * blockStates.GetSize() * PATH_DIRECTION_VERTICES, 0.0f);
->>>>>>> e33093bd
+	vertexCosts.resize(moveDefHandler->moveDefs.size() * blockStates.GetSize() * PATH_DIRECTION_VERTICES, PATHCOST_INFINITY);
 
 	// load precalculated data if it exists
 	InitEstimator(cacheFileName, mapFileName);
@@ -273,11 +249,7 @@
 /**
  * Finds a square accessable by the given MoveDef within the given block
  */
-<<<<<<< HEAD
-void CPathEstimator::FindOffset(const MoveData& moveData, unsigned int blockX, unsigned int blockZ) {
-=======
-void CPathEstimator::FindOffset(const MoveDef& moveDef, int blockX, int blockZ) {
->>>>>>> e33093bd
+void CPathEstimator::FindOffset(const MoveDef& moveDef, unsigned int blockX, unsigned int blockZ) {
 	//! lower corner position of block
 	const unsigned int lowerX = blockX * BLOCK_SIZE;
 	const unsigned int lowerZ = blockZ * BLOCK_SIZE;
@@ -332,24 +304,17 @@
  * Calculate all vertices connected from the given block
  * (always 4 out of 8 vertices connected to the block)
  */
-<<<<<<< HEAD
-void CPathEstimator::CalculateVertices(const MoveData& moveData, unsigned int blockX, unsigned int blockZ, unsigned int thread) {
-	for (unsigned int dir = 0; dir < PATH_DIRECTION_VERTICES; dir++)
-		CalculateVertex(moveData, blockX, blockZ, dir, thread);
-=======
-void CPathEstimator::CalculateVertices(const MoveDef& moveDef, int blockX, int blockZ, int thread) {
+void CPathEstimator::CalculateVertices(const MoveDef& moveDef, unsigned int blockX, unsigned int blockZ, unsigned int thread) {
 	for (int dir = 0; dir < PATH_DIRECTION_VERTICES; dir++)
 		CalculateVertex(moveDef, blockX, blockZ, dir, thread);
->>>>>>> e33093bd
 }
 
 
 /**
  * Calculate requested vertex
  */
-<<<<<<< HEAD
 void CPathEstimator::CalculateVertex(
-	const MoveData& moveData,
+	const MoveDef& moveDef,
 	unsigned int parentBlockX,
 	unsigned int parentBlockZ,
 	unsigned int direction,
@@ -360,17 +325,9 @@
 
 	const unsigned int parentBlockNbr = parentBlockZ * nbrOfBlocksX + parentBlockX;
 	const unsigned int vertexNbr =
-		moveData.pathType * blockStates.GetSize() * PATH_DIRECTION_VERTICES +
+		moveDef.pathType * blockStates.GetSize() * PATH_DIRECTION_VERTICES +
 		parentBlockNbr * PATH_DIRECTION_VERTICES +
 		direction;
-=======
-void CPathEstimator::CalculateVertex(const MoveDef& moveDef, int parentBlockX, int parentBlockZ, unsigned int direction, int thread) {
-	// initial calculations
-	const int parentBlocknr = parentBlockZ * nbrOfBlocksX + parentBlockX;
-	const int childBlockX = parentBlockX + directionVector[direction].x;
-	const int childBlockZ = parentBlockZ + directionVector[direction].y;
-	const int vertexNbr = moveDef.pathType * blockStates.GetSize() * PATH_DIRECTION_VERTICES + parentBlocknr * PATH_DIRECTION_VERTICES + direction;
->>>>>>> e33093bd
 
 	// outside map?
 	if (childBlockX < 0 || childBlockZ < 0 || childBlockX >= nbrOfBlocksX || childBlockZ >= nbrOfBlocksZ) {
@@ -380,25 +337,14 @@
 
 
 	// start position
-<<<<<<< HEAD
-	const int2 parentSquare = blockStates.peNodeOffsets[parentBlockNbr][moveData.pathType];
+	const int2 parentSquare = blockStates.peNodeOffsets[parentBlockNbr][moveDef.pathType];
 
 	// goal position
 	const int childBlockNbr = childBlockZ * nbrOfBlocksX + childBlockX;
-	const int2 childSquare = blockStates.peNodeOffsets[childBlockNbr][moveData.pathType];
+	const int2 childSquare = blockStates.peNodeOffsets[childBlockNbr][moveDef.pathType];
 
 	const float3& startPos = SquareToFloat3(parentSquare.x, parentSquare.y);
 	const float3& goalPos = SquareToFloat3(childSquare.x, childSquare.y);
-
-=======
-	const int2 parentSquare = blockStates.peNodeOffsets[parentBlocknr][moveDef.pathType];
-	const float3 startPos = SquareToFloat3(parentSquare.x, parentSquare.y);
-
-	// goal position
-	const int childBlocknr = childBlockZ * nbrOfBlocksX + childBlockX;
-	const int2 childSquare = blockStates.peNodeOffsets[childBlocknr][moveDef.pathType];
-	const float3 goalPos = SquareToFloat3(childSquare.x, childSquare.y);
->>>>>>> e33093bd
 
 	// PathFinder definition
 	CRangedGoalWithCircularConstraint pfDef(startPos, goalPos, 0, 1.1f, 2);
@@ -411,11 +357,7 @@
 	// use this thread's "private" CPathFinder instance
 	// (rather than locking pathFinder->GetPath()) if we
 	// are in one
-<<<<<<< HEAD
-	result = pathFinders[threadNum]->GetPath(moveData, startPos, pfDef, path, false, true, MAX_SEARCHED_NODES_PF >> 2, false, 0, true);
-=======
-	result = pathFinders[thread]->GetPath(moveDef, startPos, pfDef, path, false, true, MAX_SEARCHED_NODES_PF >> 2, false, 0, true);
->>>>>>> e33093bd
+	result = pathFinders[threadNum]->GetPath(moveDef, startPos, pfDef, path, false, true, MAX_SEARCHED_NODES_PF >> 2, false, 0, true);
 
 	// store the result
 	if (result == IPath::Ok)
@@ -460,27 +402,16 @@
 	for (int z = upperZ; z >= lowerZ; z--) {
 		for (int x = upperX; x >= lowerX; x--) {
 			if (!(blockStates.nodeMask[z * nbrOfBlocksX + x] & PATHOPT_OBSOLETE)) {
-<<<<<<< HEAD
-				std::vector<MoveData*>::iterator mi;
-=======
-				vector<MoveDef*>::iterator mi;
->>>>>>> e33093bd
+				std::vector<MoveDef*>::iterator mi;
 
 				for (mi = moveDefHandler->moveDefs.begin(); mi < moveDefHandler->moveDefs.end(); ++mi) {
 					if ((*mi)->unitDefRefCount > 0) {
 						SingleBlock sb;
-<<<<<<< HEAD
 							sb.blockPos.x = x;
 							sb.blockPos.y = z;
-							sb.moveData = *mi;
+							sb.moveDef = *mi;
 
 						changedBlocks.push_back(sb);
-=======
-							sb.block.x = x;
-							sb.block.y = z;
-							sb.moveDef = *mi;
-						needUpdate.push_back(sb);
->>>>>>> e33093bd
 						blockStates.nodeMask[z * nbrOfBlocksX + x] |= PATHOPT_OBSOLETE;
 					}
 				}
@@ -508,13 +439,8 @@
 
 		// check if it's not already updated
 		if (blockStates.nodeMask[blockN] & PATHOPT_OBSOLETE) {
-<<<<<<< HEAD
-			const MoveData* currBlockMD = sb.moveData;
-			const MoveData* nextBlockMD = (changedBlocks.empty())? NULL: (changedBlocks.front()).moveData;
-=======
 			const MoveDef* currBlockMD = sb.moveDef;
-			const MoveDef* nextBlockMD = (needUpdate.empty())? NULL: (needUpdate.front()).moveDef;
->>>>>>> e33093bd
+			const MoveDef* nextBlockMD = (changedBlocks.empty())? NULL: (changedBlocks.front()).moveDef;
 
 			// no, update the block
 			FindOffset(*currBlockMD, blockX, blockZ);
@@ -606,16 +532,10 @@
 
 
 // set up the starting point of the search
-<<<<<<< HEAD
-IPath::SearchResult CPathEstimator::InitSearch(const MoveData& moveData, const CPathFinderDef& peDef, bool synced) {
-	const int2 square = blockStates.peNodeOffsets[mStartBlockIdx][moveData.pathType];
-=======
 IPath::SearchResult CPathEstimator::InitSearch(const MoveDef& moveDef, const CPathFinderDef& peDef, bool synced) {
-	// is starting square inside goal area?
-	const int2 square = blockStates.peNodeOffsets[startBlocknr][moveDef.pathType];
->>>>>>> e33093bd
-
+	const int2 square = blockStates.peNodeOffsets[mStartBlockIdx][moveDef.pathType];
 	const bool isStartGoal = peDef.IsGoal(square.x, square.y);
+
 	// although our starting square may be inside the goal radius, the starting coordinate may be outside.
 	// in this case we do not want to return CantGetCloser, but instead a path to our starting square.
 	if (isStartGoal && peDef.startInGoalRadius)
@@ -678,17 +598,10 @@
 			continue;
 
 		// no, check if the goal is already reached
-<<<<<<< HEAD
-		const unsigned int xBSquare = blockStates.peNodeOffsets[ob->nodeNum][moveData.pathType].x;
-		const unsigned int zBSquare = blockStates.peNodeOffsets[ob->nodeNum][moveData.pathType].y;
+		const unsigned int xBSquare = blockStates.peNodeOffsets[ob->nodeNum][moveDef.pathType].x;
+		const unsigned int zBSquare = blockStates.peNodeOffsets[ob->nodeNum][moveDef.pathType].y;
 		const unsigned int xGSquare = ob->nodePos.x * BLOCK_SIZE + mGoalSqrOffset.x;
 		const unsigned int zGSquare = ob->nodePos.y * BLOCK_SIZE + mGoalSqrOffset.y;
-=======
-		const int xBSquare = blockStates.peNodeOffsets[ob->nodeNum][moveDef.pathType].x;
-		const int zBSquare = blockStates.peNodeOffsets[ob->nodeNum][moveDef.pathType].y;
-		const int xGSquare = ob->nodePos.x * BLOCK_SIZE + goalSqrOffset.x;
-		const int zGSquare = ob->nodePos.y * BLOCK_SIZE + goalSqrOffset.y;
->>>>>>> e33093bd
 
 		if (peDef.IsGoal(xBSquare, zBSquare) || peDef.IsGoal(xGSquare, zGSquare)) {
 			mGoalBlock = ob->nodePos;
@@ -831,27 +744,18 @@
 /**
  * Recreate the path taken to the goal
  */
-<<<<<<< HEAD
-void CPathEstimator::FinishSearch(const MoveData& moveData, IPath::Path& foundPath) {
+void CPathEstimator::FinishSearch(const MoveDef& moveDef, IPath::Path& foundPath) {
 	int2 block = mGoalBlock;
-=======
-void CPathEstimator::FinishSearch(const MoveDef& moveDef, IPath::Path& foundPath) {
-	int2 block = goalBlock;
->>>>>>> e33093bd
 
 	while (block.x != mStartBlock.x || block.y != mStartBlock.y) {
 		const unsigned int blockIdx = block.y * nbrOfBlocksX + block.x;
 
 		{
 			// use offset defined by the block
-<<<<<<< HEAD
-			const unsigned int xBSquare = blockStates.peNodeOffsets[blockIdx][moveData.pathType].x;
-			const unsigned int zBSquare = blockStates.peNodeOffsets[blockIdx][moveData.pathType].y;
-=======
-			const int xBSquare = blockStates.peNodeOffsets[blockIdx][moveDef.pathType].x;
-			const int zBSquare = blockStates.peNodeOffsets[blockIdx][moveDef.pathType].y;
->>>>>>> e33093bd
-			const float3& pos = SquareToFloat3(xBSquare, zBSquare);
+			const unsigned int xSquare = blockStates.peNodeOffsets[blockIdx][moveData.pathType].x;
+			const unsigned int zSquare = blockStates.peNodeOffsets[blockIdx][moveData.pathType].y;
+
+			const float3& pos = SquareToFloat3(xSquare, zSquare);
 
 			foundPath.path.push_back(pos);
 		}
