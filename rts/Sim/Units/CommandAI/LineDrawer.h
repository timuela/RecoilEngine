--- conflicted
+++ resolved
@@ -1,8 +1,5 @@
-<<<<<<< HEAD
-=======
 /* This file is part of the Spring engine (GPL v2 or later), see LICENSE.html */
 
->>>>>>> 9bb1ba93
 #ifndef __LINE_DRAWER_H__
 #define __LINE_DRAWER_H__
 
@@ -204,4 +201,4 @@
 }
 
 
-#endif // __LINE_DRAWER_H__
+#endif // __LINE_DRAWER_H__