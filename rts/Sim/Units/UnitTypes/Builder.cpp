--- conflicted
+++ resolved
@@ -357,18 +357,10 @@
 					if(curCapture->captureProgress >= 1.0f){
 						if (!curCapture->ChangeTeam(team, CUnit::ChangeCaptured)) {
 							// capture failed
-<<<<<<< HEAD
-							ENTER_MIXED;
-=======
->>>>>>> 7943d188
 							if (team == gu->myTeam) {
 								logOutput.Print("%s: Capture failed, unit type limit reached", unitDef->humanName.c_str());
 								logOutput.SetLastMsgPos(pos);
 							}
-<<<<<<< HEAD
-							ENTER_SYNCED;
-=======
->>>>>>> 7943d188
 						} else {
 							// capture succesful
 							int oldLineage = curCapture->lineage;
